<<<<<<< HEAD
tree a52f9589cf7bb754f9b2f61b39b4cbbecbf26827
parent 1e1ed6f6b1a210cfb797fa20b16128493c3bd7d2
author Jeremy Barnes <jeremy@datacratic.com> 1364005376 -0400
committer Jeremy Barnes <jeremy@datacratic.com> 1364005376 -0400

added more optimized variants of JSON parsing routines that do less memory allocation
=======
tree 31e08694c2cdd60cb853b4544df1c390c675e9e6
parent ca30ba192d87d739ae47d21d00d09027972f82be
parent 165f42d840f55ec7424c75a0f203c965f9c9ccba
author Jeremy Barnes <jeremy@datacratic.com> 1364239734 -0400
committer Jeremy Barnes <jeremy@datacratic.com> 1364239734 -0400

Merge branch 'master' of https://github.com/jeremybarnes/jml
>>>>>>> ce85f68a
<|MERGE_RESOLUTION|>--- conflicted
+++ resolved
@@ -1,16 +1,6 @@
-<<<<<<< HEAD
-tree a52f9589cf7bb754f9b2f61b39b4cbbecbf26827
-parent 1e1ed6f6b1a210cfb797fa20b16128493c3bd7d2
-author Jeremy Barnes <jeremy@datacratic.com> 1364005376 -0400
-committer Jeremy Barnes <jeremy@datacratic.com> 1364005376 -0400
+tree c0b22c5fdbf04b2d8cfccc5184d74620f5c38e5e
+parent 505b80476a6dd0367d73ce2f95a3cb317b1119cd
+author Jeremy Barnes <jeremy@datacratic.com> 1362367514 -0500
+committer Jeremy Barnes <jeremy@datacratic.com> 1362367514 -0500
 
-added more optimized variants of JSON parsing routines that do less memory allocation
-=======
-tree 31e08694c2cdd60cb853b4544df1c390c675e9e6
-parent ca30ba192d87d739ae47d21d00d09027972f82be
-parent 165f42d840f55ec7424c75a0f203c965f9c9ccba
-author Jeremy Barnes <jeremy@datacratic.com> 1364239734 -0400
-committer Jeremy Barnes <jeremy@datacratic.com> 1364239734 -0400
-
-Merge branch 'master' of https://github.com/jeremybarnes/jml
->>>>>>> ce85f68a
+removed test for LAPACK 3.1/3.2 which makes 3.3 look like 3.2; assume that we always have at least 3.2 in this day and age.  This allows a lot more to be parallelized.