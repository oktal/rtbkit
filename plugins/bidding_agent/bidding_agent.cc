--- conflicted
+++ resolved
@@ -508,22 +508,12 @@
     toRouterChannel.push(RouterMessage(
                     fromRouter, "BID", { id.toString(), response, meta }));
 
-<<<<<<< HEAD
     /** Gather some stats */
     for (const Bid& bid : bids) {
         if (bid.isNullBid()) recordHit("filtered.total");
         else {
             recordHit("bids");
-            recordLevel(bid.price.toMicro(), "bidPrice");
-=======
-        /** Gather some stats */
-        for (const Bid& bid : bids) {
-            if (bid.isNullBid()) recordHit("filtered.total");
-            else {
-                recordHit("bids");
-                recordLevel(bid.price.value, "bidPrice." + bid.price.getCurrencyStr());
-            }
->>>>>>> d282db80
+            recordLevel(bid.price.value, "bidPrice." + bid.price.getCurrencyStr());
         }
     }
 }
