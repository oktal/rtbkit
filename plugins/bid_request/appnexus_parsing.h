--- conflicted
+++ resolved
@@ -48,18 +48,9 @@
     }
 };
 
-<<<<<<< HEAD
-=======
 template<>
 struct DefaultDescription<AppNexus::BidRequestMsg>
     : public StructureDescription<AppNexus::BidRequestMsg> {
-    DefaultDescription();
-};
-
->>>>>>> 69faf793
-template<>
-struct DefaultDescription<AppNexus::BidRequest>
-    : public StructureDescription<AppNexus::BidRequest> {
     DefaultDescription();
 };
 
