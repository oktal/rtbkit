# RTBKIT exchange makefile

LIBRTB_EXCHANGE_SOURCES := \
	exchange_connector.cc \
	http_exchange_connector.cc \
	http_auction_handler.cc \
	post_auction_proxy.cc

LIBRTB_EXCHANGE_LINK := \
<<<<<<< HEAD
	zeromq boost_thread utils endpoint services rtb post_auction
=======
	zeromq boost_thread bid_request rtb
>>>>>>> ce85f68a

$(eval $(call library,exchange,$(LIBRTB_EXCHANGE_SOURCES),$(LIBRTB_EXCHANGE_LINK)))<|MERGE_RESOLUTION|>--- conflicted
+++ resolved
@@ -7,10 +7,6 @@
 	post_auction_proxy.cc
 
 LIBRTB_EXCHANGE_LINK := \
-<<<<<<< HEAD
-	zeromq boost_thread utils endpoint services rtb post_auction
-=======
-	zeromq boost_thread bid_request rtb
->>>>>>> ce85f68a
+	zeromq boost_thread utils endpoint services rtb post_auction bid_request
 
 $(eval $(call library,exchange,$(LIBRTB_EXCHANGE_SOURCES),$(LIBRTB_EXCHANGE_LINK)))