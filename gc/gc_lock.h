/* gc_lock.h                                                       -*- C++ -*-
   Jeremy Barnes, 19 November 2011
   Copyright (c) 2011 Datacratic.  All rights reserved.

   "Lock" that works by deferring the destruction of objects into a garbage collection
   process which is only run when nothing could be using them.
*/

#ifndef __mmap__gc_lock_h__
#define __mmap__gc_lock_h__

#define GC_LOCK_DEBUG 0

#include "jml/utils/exc_assert.h"
#include "jml/arch/atomic_ops.h"
#include "jml/arch/thread_specific.h"
#include <vector>
#include <iostream>

#if GC_LOCK_DEBUG
#  include <iostream>
#endif

namespace Datacratic {

extern int32_t SpeculativeThreshold;

/*****************************************************************************/
/* GC LOCK BASE                                                              */
/*****************************************************************************/

struct GcLockBase : public boost::noncopyable {

public:

    /// A thread's bookkeeping info about each GC area
    struct ThreadGcInfoEntry {
        ThreadGcInfoEntry()
            : inEpoch(-1), readLocked(0), writeLocked(0),
              specLocked(0), specUnlocked(0),
              owner(0)
        {
        }

        ~ThreadGcInfoEntry() {
            using namespace std;
            /* We are not in a speculative critical section, check if
             * Gc has been left locked
             */
            if (!specLocked && !specUnlocked && (readLocked || writeLocked))
               cerr << "Thread died but GcLock is still locked" << endl;

            /* We are in a speculative CS but Gc has not beed unlocked,
             * then forceUnlock 
             */
            else if (!specLocked && specUnlocked) {
              // unlockShared(true); 
            }
           
        } 


        int inEpoch;  // 0, 1, -1 = not in 
        int readLocked;
        int writeLocked;

        int specLocked;
        int specUnlocked;

        GcLockBase *owner;

        void init(const GcLockBase * const self) {
            if (!owner) 
                owner = const_cast<GcLockBase *>(self);
        }
                

        void lockShared(bool runDefer) {
            if (!readLocked && !writeLocked)
                owner->enterCS(this, runDefer);

            ++readLocked;
        }

        void unlockShared(bool runDefer) {
            if (readLocked <= 0)
                throw ML::Exception("Bad read lock nesting");

            --readLocked;
            if (!readLocked && !writeLocked) 
                owner->exitCS(this, runDefer);

        }

        bool isLockedShared() {
            return readLocked + writeLocked;
        }

        void lockExclusive() {
            if (!writeLocked)
                owner->enterCSExclusive(this);
            
             ++writeLocked;
        }

        void unlockExclusive() {
            if (writeLocked <= 0)
                throw ML::Exception("Bad write lock nesting");

            --writeLocked;
            if (!writeLocked)
                owner->exitCSExclusive(this);
        }

        void lockSpeculative() {
            if (!specLocked && !specUnlocked) 
                lockShared(false);

            ++specLocked;
        }

        void unlockSpeculative() {
            if (!specLocked) 
                throw ML::Exception("Bad speculative lock nesting");

            --specLocked;
            if (!specLocked) {
                if (++specUnlocked == SpeculativeThreshold) {
                    unlockShared(false);
                    specUnlocked = 0;
                }
            }
        }

        void forceUnlock() {
            ExcCheckEqual(specLocked, 0, "Bad forceUnlock call");

            if (specUnlocked) {
                unlockShared(true);
                specUnlocked = 0;
            }
        }


        std::string print() const;
    };

    typedef ML::ThreadSpecificInstanceInfo<ThreadGcInfoEntry, GcLockBase>
        GcInfo;
    typedef typename GcInfo::PerThreadInfo ThreadGcInfo;

<<<<<<< HEAD
    struct Data {
        Data();
        Data(const Data & other);

        Data & operator = (const Data & other);

        typedef uint64_t q2 __attribute__((__vector_size__(16)));
        
        volatile union {
            struct {
                int32_t epoch;       ///< Current epoch number (could be smaller).
                int16_t in[2];       ///< How many threads in each epoch
                int32_t visibleEpoch;///< Lowest epoch number that's visible
                int32_t exclusive;   ///< Mutex value to lock exclusively
            };
            struct {
                uint64_t bits;
                uint64_t bits2;
            };
            struct {
                q2 q;
            };
        } JML_ALIGNED(16);

        int16_t inCurrent() const { return in[epoch & 1]; }
        int16_t inOld() const { return in[(epoch - 1)&1]; }

        void setIn(int32_t epoch, int val)
        {
            //if (epoch != this->epoch && epoch + 1 != this->epoch)
            //    throw ML::Exception("modifying wrong epoch");
            in[epoch & 1] = val;
        }

        void addIn(int32_t epoch, int val)
        {
            //if (epoch != this->epoch && epoch + 1 != this->epoch)
            //    throw ML::Exception("modifying wrong epoch");
            in[epoch & 1] += val;
        }

        /** Check that the invariants all hold.  Throws an exception if not. */
        void validate() const;

        /** Calculate the appropriate value of visibleEpoch from the rest
            of the fields.  Returns true if waiters should be woken up.
        */
        bool calcVisibleEpoch();
        
        /** Human readable string. */
        std::string print() const;

        bool operator == (const Data & other) const
        {
            return bits == other.bits && bits2 == other.bits2;
        }

        bool operator != (const Data & other) const
        {
            return ! operator == (other);
        }

    } JML_ALIGNED(16);

    void enterCS(ThreadGcInfoEntry * entry = 0, bool runDefer = true);
    void exitCS(ThreadGcInfoEntry * entry = 0, bool runDefer = true);
=======
    /** Enum for type safe specification of whether or not we run deferrals on
        entry or exit to a critical sections.  Thoss places that are latency
        sensitive should use RD_NO.
    */
    enum RunDefer {
        RD_NO = 0,      ///< Don't run deferred work on this call
        RD_YES = 1      ///< Potentially run deferred work on this call
    };


    void enterCS(ThreadGcInfoEntry * entry = 0, RunDefer runDefer = RD_YES);
    void exitCS(ThreadGcInfoEntry * entry = 0, RunDefer runDefer = RD_YES);
>>>>>>> a51fe2a6
    void enterCSExclusive(ThreadGcInfoEntry * entry = 0);
    void exitCSExclusive(ThreadGcInfoEntry * entry = 0);

    int myEpoch(GcInfo::PerThreadInfo * threadInfo = 0) const
    {
        return getEntry(threadInfo).inEpoch;
    }

    int currentEpoch() const
    {
        return data->epoch;
    }

    JML_ALWAYS_INLINE ThreadGcInfoEntry &
    getEntry(GcInfo::PerThreadInfo * info = 0) const
    {
        ThreadGcInfoEntry *entry = gcInfo.get(info);
        entry->init(this);
        return *entry;

        //return *gcInfo.get(info);
    }

    GcLockBase();

    virtual ~GcLockBase();

    /** Permanently deletes any resources associated with this lock. */
    virtual void unlink() = 0;

    void lockShared(GcInfo::PerThreadInfo * info = 0,
                    RunDefer runDefer = RD_YES)
    {
        ThreadGcInfoEntry & entry = getEntry(info);

        entry.lockShared(runDefer);

#if GC_LOCK_DEBUG
        using namespace std;
        cerr << "lockShared "
             << this << " index " << index
             << ": now " << entry.print() << " data "
             << data->print() << endl;
#endif
    }

    void unlockShared(GcInfo::PerThreadInfo * info = 0, 
                      RunDefer runDefer = RD_YES)
    {
        ThreadGcInfoEntry & entry = getEntry(info);

        entry.unlockShared(runDefer);

#if GC_LOCK_DEBUG
        using namespace std;
        cerr << "unlockShared "
             << this << " index " << index
             << ": now " << entry.print() << " data "
             << data->print() << endl;
#endif
    }

    void lockSpeculative(GcInfo::PerThreadInfo * info = 0)
    {
        ThreadGcInfoEntry & entry = getEntry(info); 

        entry.lockSpeculative();
    }

    void unlockSpeculative(GcInfo::PerThreadInfo * info = 0)
    {
        ThreadGcInfoEntry & entry = getEntry(info);

        entry.unlockSpeculative();
    }

    void forceUnlock(GcInfo::PerThreadInfo * info = 0) {
        ThreadGcInfoEntry & entry = getEntry(info);

        entry.forceUnlock();
    }
        
    int isLockedShared(GcInfo::PerThreadInfo * info = 0) const
    {
        ThreadGcInfoEntry & entry = getEntry(info);

        return entry.isLockedShared();
    }

    int lockedInEpoch(GcInfo::PerThreadInfo * info = 0) const
    {
        ThreadGcInfoEntry & entry = getEntry(info);

        return entry.inEpoch;
    }

    void lockExclusive(GcInfo::PerThreadInfo * info = 0)
    {
        ThreadGcInfoEntry & entry = getEntry(info);

        entry.lockExclusive();
#if GC_LOCK_DEBUG
        using namespace std;
        cerr << "lockExclusive "
             << this << " index " << index
             << ": now " << entry.print() << " data "
             << data->print() << endl;
#endif
    }

    void unlockExclusive(GcInfo::PerThreadInfo * info = 0)
    {
        ThreadGcInfoEntry & entry = getEntry(info);

        entry.unlockExclusive();

#if GC_LOCK_DEBUG
        using namespace std;
        cerr << "unlockExclusive"
             << this << " index " << index
             << ": now " << entry.print()
             << " data " << data->print() << endl;
#endif
    }

    int isLockedExclusive(GcInfo::PerThreadInfo * info = 0) const
    {
        ThreadGcInfoEntry & entry = getEntry(info);

        return entry.writeLocked;
    }

    enum DoLock {
        DONT_LOCK = 0,
        DO_LOCK = 1
    };

    struct SharedGuard {
        SharedGuard(GcLockBase & lock,
                    RunDefer runDefer = RD_YES,
                    DoLock doLock = DO_LOCK)
            : lock(lock),
              runDefer_(runDefer),
              doLock_(doLock)
        {
            if (doLock_)
                lock.lockShared(0, runDefer_);
        }

        ~SharedGuard()
        {
            if (doLock_)
                lock.unlockShared(0, runDefer_);
        }
        
        GcLockBase & lock;
        const RunDefer runDefer_;  ///< Can this do deferred work?
        const DoLock doLock_;      ///< Do we really lock?
    };

    struct ExclusiveGuard {
        ExclusiveGuard(GcLockBase & lock)
            : lock(lock)
        {
            lock.lockExclusive();
        }

        ~ExclusiveGuard()
        {
            lock.unlockExclusive();
        }

        GcLockBase & lock;
    };

    struct SpeculativeGuard {
        SpeculativeGuard(GcLockBase &lock) :
            lock(lock) 
        {
            lock.lockSpeculative();
        }

        ~SpeculativeGuard() 
        {
            lock.unlockSpeculative();
        }

        GcLockBase & lock;
    };


    /** Wait until everything that's currently visible is no longer
        accessible.
        
        You can't call this if a guard is held, as it would deadlock waiting
        for itself to exit from the critical section.
    */
    void visibleBarrier();

    /** Wait until all defer functions that have been registered have been
        run.
    
        You can't call this if a guard is held, as it would deadlock waiting
        for itself to exit from the critical section.
    */
    void deferBarrier();

    void defer(boost::function<void ()> work);

    typedef void (WorkFn1) (void *);
    typedef void (WorkFn2) (void *, void *);
    typedef void (WorkFn3) (void *, void *, void *);

    void defer(void (work) (void *), void * arg);
    void defer(void (work) (void *, void *), void * arg1, void * arg2);
    void defer(void (work) (void *, void *, void *), void * arg1, void * arg2, void * arg3);

    template<typename T>
    void defer(void (*work) (T *), T * arg)
    {
        defer((WorkFn1 *)work, (void *)arg);
    }

    template<typename T>
    static void doDelete(T * arg)
    {
        delete arg;
    }

    template<typename T>
    void deferDelete(T * toDelete)
    {
        if (!toDelete) return;
        defer(doDelete<T>, toDelete);
    }

    template<typename... Args>
    void doDefer(void (fn) (Args...), Args...);

    template<typename Fn, typename... Args>
    void deferBind(Fn fn, Args... args)
    {
        boost::function<void ()> bound = boost::bind<void>(fn, args...);
        this->defer(bound);
    }

    void dump();

protected:
    Data* data;

private:
    struct Deferred;
    struct DeferredList;

    GcInfo gcInfo;

    Deferred * deferred;   ///< Deferred workloads (hidden structure)

    /** Update with the new value after first checking that the current
        value is the same as the old value.  Returns true if it
        succeeded; otherwise oldValue is updated with the new old
        value.

        As part of doing this, it will calculate the correct value for
        visibleEpoch() and, if it has changed, wake up anything waiting
        on that value, and will run any deferred handlers registered for
        that value.
    */
    bool updateData(Data & oldValue, Data & newValue, RunDefer runDefer);

    /** Executes any available deferred work. */
    void runDefers();

    /** Check what deferred updates need to be run and do them.  Must be
        called with deferred locked.
    */
    std::vector<DeferredList *> checkDefers();
};


/*****************************************************************************/
/* GC LOCK                                                                   */
/*****************************************************************************/

/** GcLock for use within a single process. */

struct GcLock : public GcLockBase
{
    GcLock();
    virtual ~GcLock();

    virtual void unlink();

private:

    Data localData;

};


/*****************************************************************************/
/* SHARED GC LOCK                                                            */
/*****************************************************************************/

/** Constants that can be used to control how resources are opened.
    Note that these are structs so we can more easily overload constructors.
*/
extern struct GcCreate {} GC_CREATE; ///< Open and initialize a new resource.
extern struct GcOpen {} GC_OPEN;     ///< Open an existing resource.


/** GcLock to be shared among multiple processes. */

struct SharedGcLock : public GcLockBase
{
    SharedGcLock(GcCreate, const std::string& name);
    SharedGcLock(GcOpen, const std::string& name);
    virtual ~SharedGcLock();

    /** Permanently deletes any resources associated with the gc lock. */
    virtual void unlink();

private:

    /** mmap an shm file into memory and set the data member of GcLock. */
    void doOpen(bool create);

    std::string name;
    int fd;
    void* addr;

};

} // namespace Datacratic

#endif /* __mmap__gc_lock_h__ */
<|MERGE_RESOLUTION|>--- conflicted
+++ resolved
@@ -32,6 +32,15 @@
 struct GcLockBase : public boost::noncopyable {
 
 public:
+
+    /** Enum for type safe specification of whether or not we run deferrals on
+        entry or exit to a critical sections.  Thoss places that are latency
+        sensitive should use RD_NO.
+    */
+    enum RunDefer {
+        RD_NO = 0,      ///< Don't run deferred work on this call
+        RD_YES = 1      ///< Potentially run deferred work on this call
+    };
 
     /// A thread's bookkeeping info about each GC area
     struct ThreadGcInfoEntry {
@@ -75,21 +84,20 @@
         }
                 
 
-        void lockShared(bool runDefer) {
+        void lockShared(RunDefer runDefer) {
             if (!readLocked && !writeLocked)
                 owner->enterCS(this, runDefer);
 
             ++readLocked;
         }
 
-        void unlockShared(bool runDefer) {
+        void unlockShared(RunDefer runDefer) {
             if (readLocked <= 0)
                 throw ML::Exception("Bad read lock nesting");
 
             --readLocked;
             if (!readLocked && !writeLocked) 
                 owner->exitCS(this, runDefer);
-
         }
 
         bool isLockedShared() {
@@ -114,7 +122,7 @@
 
         void lockSpeculative() {
             if (!specLocked && !specUnlocked) 
-                lockShared(false);
+                lockShared(RD_NO);
 
             ++specLocked;
         }
@@ -126,7 +134,7 @@
             --specLocked;
             if (!specLocked) {
                 if (++specUnlocked == SpeculativeThreshold) {
-                    unlockShared(false);
+                    unlockShared(RD_NO);
                     specUnlocked = 0;
                 }
             }
@@ -136,7 +144,7 @@
             ExcCheckEqual(specLocked, 0, "Bad forceUnlock call");
 
             if (specUnlocked) {
-                unlockShared(true);
+                unlockShared(RD_YES);
                 specUnlocked = 0;
             }
         }
@@ -149,7 +157,6 @@
         GcInfo;
     typedef typename GcInfo::PerThreadInfo ThreadGcInfo;
 
-<<<<<<< HEAD
     struct Data {
         Data();
         Data(const Data & other);
@@ -214,22 +221,9 @@
 
     } JML_ALIGNED(16);
 
-    void enterCS(ThreadGcInfoEntry * entry = 0, bool runDefer = true);
-    void exitCS(ThreadGcInfoEntry * entry = 0, bool runDefer = true);
-=======
-    /** Enum for type safe specification of whether or not we run deferrals on
-        entry or exit to a critical sections.  Thoss places that are latency
-        sensitive should use RD_NO.
-    */
-    enum RunDefer {
-        RD_NO = 0,      ///< Don't run deferred work on this call
-        RD_YES = 1      ///< Potentially run deferred work on this call
-    };
-
 
     void enterCS(ThreadGcInfoEntry * entry = 0, RunDefer runDefer = RD_YES);
     void exitCS(ThreadGcInfoEntry * entry = 0, RunDefer runDefer = RD_YES);
->>>>>>> a51fe2a6
     void enterCSExclusive(ThreadGcInfoEntry * entry = 0);
     void exitCSExclusive(ThreadGcInfoEntry * entry = 0);
 
