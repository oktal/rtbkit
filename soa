--- conflicted
+++ resolved
@@ -1,18 +1,6 @@
-<<<<<<< HEAD
-tree 0e295b0ad57c9bbfdfc5f413600b4714c1f733a8
-parent 6bb59d73d5fe9b4f5a5ac85d0ebf19ae1e8aeda7
-author Rémi Attab <remi@datacratic.com> 1367965077 -0400
-committer Rémi Attab <remi@datacratic.com> 1367965077 -0400
+tree 4dcfaa7c399ff8591554d93207350c781c615e32
+parent d5d8b6922bed837399836ae93090389060cb59c5
+author Rémi Attab <remi@datacratic.com> 1368033289 -0400
+committer Rémi Attab <remi@datacratic.com> 1368033298 -0400
 
-Fixed the duty cycle sampling the the message loop.
-
-Incrementing a double as if it was an int is not a good idea.
-Whoops.
-=======
-tree aa3a567df50c8b6857b41ab7734540966f50152a
-parent 6b4c04e34f1567f31ba121245e1216809f7f24c8
-author Jeremy Barnes <jeremy@datacratic.com> 1367977350 -0400
-committer Jeremy Barnes <jeremy@datacratic.com> 1367977350 -0400
-
-allow printing of HttpRestProxy::Response; allow getHeader() to be called without lowercasing the header to search for
->>>>>>> f21b70da
+loop monitor will now warn instead of throwing when a bad load is detected.