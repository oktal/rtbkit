--- conflicted
+++ resolved
@@ -4,11 +4,7 @@
 	post_auction_loop.cc
 
 LIBRTB_POST_AUCTION_LINK := \
-<<<<<<< HEAD
-	zeromq boost_thread logger opstats crypto++ leveldb gc services banker agent_configuration
-=======
 	agent_configuration zeromq boost_thread logger opstats crypto++ leveldb gc services banker rtb
->>>>>>> ce85f68a
 
 $(eval $(call library,post_auction,$(LIBRTB_POST_AUCTION_SOURCES),$(LIBRTB_POST_AUCTION_LINK)))
 
