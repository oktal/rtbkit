/* rtb_router.cc
   Jeremy Barnes, 24 March 2011
   Copyright (c) 2011 Datacratic.  All rights reserved.

   RTB router code.
*/

#include <set>
#include "router.h"
#include "soa/service/zmq_utils.h"
#include "jml/arch/backtrace.h"
#include "jml/arch/futex.h"
#include "jml/arch/exception_handler.h"
#include "soa/jsoncpp/writer.h"
#include <boost/foreach.hpp>
#include "jml/arch/atomic_ops.h"
#include "jml/utils/set_utils.h"
#include "jml/utils/environment.h"
#include "jml/arch/info.h"
#include "jml/utils/lightweight_hash.h"
#include "jml/math/xdiv.h"
#include <boost/tuple/tuple.hpp>
#include "jml/utils/pair_utils.h"
#include "jml/utils/exc_assert.h"
#include "jml/db/persistent.h"
#include "jml/utils/json_parsing.h"
#include "profiler.h"
#include "rtbkit/core/banker/banker.h"
#include "rtbkit/core/banker/null_banker.h"
#include <boost/algorithm/string.hpp>
#include "rtbkit/common/bids.h"
#include "rtbkit/common/auction_events.h"
#include "rtbkit/common/messages.h"
#include "rtbkit/common/win_cost_model.h"

using namespace std;
using namespace ML;


namespace RTBKIT {

/*****************************************************************************/
/* AGENT INFO                                                                */
/*****************************************************************************/

Json::Value
AgentInfoEntry::
toJson() const
{
    Json::Value result;
    if (!valid()) return result;
    result["config"] = config->toJson();
    result["stats"] = stats->toJson();
    return result;
}

/*****************************************************************************/
/* AUCTION DEBUG INFO                                                        */
/*****************************************************************************/

void
AuctionDebugInfo::
addAuctionEvent(Date timestamp, std::string type,
                const std::vector<std::string> & args)
{
    Message message;
    message.timestamp = timestamp;
    message.type = type;
    //message.args = args;
    messages.push_back(message);
}

void
AuctionDebugInfo::
addSpotEvent(const Id & spot, Date timestamp, std::string type,
             const std::vector<std::string> & args)
{
    Message message;
    message.spot = spot;
    message.timestamp = timestamp;
    message.type = type;
    //message.args = args;
    messages.push_back(message);
}

void
AuctionDebugInfo::
dumpAuction() const
{
    for (unsigned i = 0;  i < messages.size();  ++i) {
        auto & m = messages[i];
        cerr << m.timestamp.print(6) << " " << m.spot << " " << m.type << endl;
    }
}

void
AuctionDebugInfo::
dumpSpot(Id spot) const
{
    dumpAuction();  // TODO
}


/*****************************************************************************/
/* ROUTER                                                                    */
/*****************************************************************************/

Router::
Router(ServiceBase & parent,
       const std::string & serviceName,
       double secondsUntilLossAssumed,
       bool connectPostAuctionLoop,
       bool logAuctions,
       bool logBids,
       Amount maxBidAmount)
    : ServiceBase(serviceName, parent),
      shutdown_(false),
      agentEndpoint(getZmqContext()),
      configBuffer(1024),
      exchangeBuffer(64),
      startBiddingBuffer(65536),
      submittedBuffer(65536),
      auctionGraveyard(65536),
      augmentationLoop(*this),
      loopMonitor(*this),
      loadStabilizer(loopMonitor),
      secondsUntilLossAssumed_(secondsUntilLossAssumed),
      globalBidProbability(1.0),
      bidsErrorRate(0.0),
      budgetErrorRate(0.0),
      connectPostAuctionLoop(connectPostAuctionLoop),
      allAgents(new AllAgentInfo()),
      configListener(getZmqContext()),
      initialized(false),
      logAuctions(logAuctions),
      logBids(logBids),
      logger(getZmqContext()),
      doDebug(false),
      numAuctions(0), numBids(0), numNonEmptyBids(0),
      numAuctionsWithBid(0), numNoPotentialBidders(0),
      numNoBidders(0),
      monitorClient(getZmqContext()),
      slowModeCount(0),
      monitorProviderClient(getZmqContext(), *this),
      maxBidAmount(maxBidAmount)
{
}

Router::
Router(std::shared_ptr<ServiceProxies> services,
       const std::string & serviceName,
       double secondsUntilLossAssumed,
       bool connectPostAuctionLoop,
       bool logAuctions,
       bool logBids,
       Amount maxBidAmount)
    : ServiceBase(serviceName, services),
      shutdown_(false),
      agentEndpoint(getZmqContext()),
      postAuctionEndpoint(getZmqContext()),
      configBuffer(1024),
      exchangeBuffer(64),
      startBiddingBuffer(65536),
      submittedBuffer(65536),
      auctionGraveyard(65536),
      augmentationLoop(*this),
      loopMonitor(*this),
      loadStabilizer(loopMonitor),
      secondsUntilLossAssumed_(secondsUntilLossAssumed),
      globalBidProbability(1.0),
      bidsErrorRate(0.0),
      budgetErrorRate(0.0),
      connectPostAuctionLoop(connectPostAuctionLoop),
      allAgents(new AllAgentInfo()),
      configListener(getZmqContext()),
      initialized(false),
      logAuctions(logAuctions),
      logBids(logBids),
      logger(getZmqContext()),
      doDebug(false),
      numAuctions(0), numBids(0), numNonEmptyBids(0),
      numAuctionsWithBid(0), numNoPotentialBidders(0),
      numNoBidders(0),
      monitorClient(getZmqContext()),
      slowModeCount(0),
      monitorProviderClient(getZmqContext(), *this),
      maxBidAmount(maxBidAmount)
{
}

void
Router::
init()
{
    ExcAssert(!initialized);

    registerServiceProvider(serviceName(), { "rtbRequestRouter" });

    filters.init(this);
    FilterPool::initWithDefaultFilters(filters);

    banker.reset(new NullBanker());

    augmentationLoop.init();

    logger.init(getServices()->config, serviceName() + "/logger");


    agentEndpoint.init(getServices()->config, serviceName() + "/agents");
    agentEndpoint.clientMessageHandler
        = std::bind(&Router::handleAgentMessage, this, std::placeholders::_1);
    agentEndpoint.onConnection = [=] (const std::string & agent)
        {
            cerr << "agent " << agent << " connected to router" << endl;
        };

    agentEndpoint.onDisconnection = [=] (const std::string & agent)
        {
            cerr << "agent " << agent << " disconnected from router" << endl;
        };

    postAuctionEndpoint.init(getServices()->config, ZMQ_XREQ);

    configListener.onConfigChange = [=] (const std::string & agent,
                                         std::shared_ptr<const AgentConfig> config)
        {
            cerr << endl << endl << "agent " << agent << " got new configuration" << endl;
            configBuffer.push(make_pair(agent, config));
        };

    onSubmittedAuction = [=] (std::shared_ptr<Auction> auction,
                              Id adSpotId,
                              Auction::Response response)
        {
            submitToPostAuctionService(auction, adSpotId, response);
        };

    monitorClient.init(getServices()->config);
    monitorProviderClient.init(getServices()->config);

    loopMonitor.init();
    loopMonitor.addMessageLoop("augmentationLoop", &augmentationLoop);
    loopMonitor.addMessageLoop("logger", &logger);
    loopMonitor.addMessageLoop("configListener", &configListener);
    loopMonitor.addMessageLoop("monitorClient", &monitorClient);
    loopMonitor.addMessageLoop("monitorProviderClient", &monitorProviderClient);

    loopMonitor.onLoadChange = [=] (double)
        {
            double keepProb = 1.0 - loadStabilizer.shedProbability();

            setAcceptAuctionProbability(keepProb);
            recordEvent("auctionKeepPercentage", ET_LEVEL, keepProb * 100.0);
        };

    initialized = true;
}

Router::
~Router()
{
    shutdown();
}

std::shared_ptr<Banker>
Router::
getBanker() const
{
    return banker;
}

void
Router::
setBanker(const std::shared_ptr<Banker> & newBanker)
{
    banker = newBanker;
}

void
Router::
bindTcp()
{
    logger.bindTcp(getServices()->ports->getRange("logs"));
    agentEndpoint.bindTcp(getServices()->ports->getRange("router"));
}

void
Router::
bindAgents(std::string agentUri)
{
    try {
        agentEndpoint.bind(agentUri.c_str());
    } catch (const std::exception & exc) {
        throw Exception("error while binding agent URI %s: %s",
                            agentUri.c_str(), exc.what());
    }
}

void
Router::
bindAugmentors(const std::string & uri)
{
    try {
        augmentationLoop.bindAugmentors(uri);
    } catch (const std::exception & exc) {
        throw Exception("error while binding augmentation URI %s: %s",
                        uri.c_str(), exc.what());
    }
}

void
Router::
unsafeDisableMonitor()
{
    // TODO: we shouldn't be reaching inside these structures...
    monitorClient.testMode = true;
    monitorClient.testResponse = true;
    monitorProviderClient.inhibit_ = true;
}

void
Router::
start(boost::function<void ()> onStop)
{
    ExcAssert(initialized);

    static Lock lock;
    Guard guard(lock);

    if (runThread)
        throw Exception("router is already running");

    auto runfn = [=] ()
        {
            this->run();
            if (onStop) onStop();
        };

    logger.start();
    augmentationLoop.start();
    runThread.reset(new boost::thread(runfn));

    if (connectPostAuctionLoop) {
        postAuctionEndpoint.connectToServiceClass("rtbPostAuctionService", "events");
    }

    configListener.init(getServices()->config);
    configListener.start();

    /* This is an extra thread which sits there deleting auctions
       to take this out of the hands of the main loop (it can easily use
       up nearly 20% of the capacity of the main loop).
    */
    auto auctionDeleter = [=] ()
        {
            while (!this->shutdown_) {
                std::shared_ptr<Auction> toDelete;
                auctionGraveyard.tryPop(toDelete, 0.05);
                int numDeleted = 1;
                while (this->auctionGraveyard.tryPop(toDelete))
                    ++numDeleted;
                //cerr << "deleted " << numDeleted << " auctions"
                //     << endl;
                ML::sleep(0.001);
            }
        };

    cleanupThread.reset(new boost::thread(auctionDeleter));

    monitorClient.start();
    monitorProviderClient.start();

    loopMonitor.start();
}

size_t
Router::
numNonIdle() const
{
    size_t numInFlight, numAwaitingAugmentation;
    {
        Guard guard(lock);
        numInFlight = inFlight.size();
        numAwaitingAugmentation = augmentationLoop.numAugmenting();
    }

    cerr << "numInFlight = " << numInFlight << endl;
    cerr << "numAwaitingAugmentation = " << numAwaitingAugmentation << endl;

    return numInFlight + numAwaitingAugmentation;
}

void
Router::
sleepUntilIdle()
{
    for (int iter = 0;;++iter) {
        augmentationLoop.sleepUntilIdle();
        size_t nonIdle = numNonIdle();
        if (nonIdle == 0) break;
        //cerr << "there are " << nonIdle << " non-idle" << endl;
        ML::sleep(0.001);
    }
}

void
Router::
issueTimestamp()
{
    Date now = Date::now();

    cerr << "timestamp: "
         << ML::format("%.6f", now.secondsSinceEpoch())
         << " - " << now.printClassic()
         << endl;
}

void
Router::
run()
{
    using namespace std;

    zmq_pollitem_t items [] = {
        { agentEndpoint.getSocketUnsafe(), 0, ZMQ_POLLIN, 0 },
        { 0, wakeupMainLoop.fd(), ZMQ_POLLIN, 0 }
    };

    double last_check = ML::wall_time(), last_check_pace = last_check,
        lastPings = last_check;

    //cerr << "server listening" << endl;

    auto getTime = [&] () { return Date::now().secondsSinceEpoch(); };

    double beforeSleep, afterSleep = getTime();
    int numTimesCouldSleep = 0;
    int totalSleeps = 0;
    double lastTimestamp = 0;

    double totalActive = 0;
    double lastTotalActive = 0; // member variable for the lambda.
    loopMonitor.addCallback("routerLoop",
            [&, lastTotalActive] (double elapsed) mutable {
                double delta = totalActive - lastTotalActive;
                lastTotalActive = totalActive;
                return delta / elapsed;
            });

    recordHit("routerUp");

    //double lastDump = ML::wall_time();

    struct TimesEntry {
        TimesEntry()
            : time(0.0), count(0)
        {
        };

        void add(double time)
        {
            this->time += time;
            ++count;
        }

        double time;
        uint64_t count;
    };

    std::map<std::string, TimesEntry> times;


    // Attempt to wake up once per millisecond

    Date lastSleep = Date::now();

    while (!shutdown_) {
        beforeSleep = getTime();

        totalActive += beforeSleep - afterSleep;
        dutyCycleCurrent.nsProcessing
            += microsecondsBetween(beforeSleep, afterSleep);

        int rc = 0;

        for (unsigned i = 0;  i < 20 && rc == 0;  ++i)
            rc = zmq_poll(items, 2, 0);
        if (rc == 0) {
            ++numTimesCouldSleep;
            checkExpiredAuctions();

#if 1
            // Try to sleep only once per 1/2 a millisecond to avoid too many
            // context switches.
            Date now = Date::now();
            double timeSinceSleep = lastSleep.secondsUntil(now);
            double timeToWait = 0.0005 - timeSinceSleep;
            if (timeToWait > 0) {
                ML::sleep(timeToWait);
            }
            lastSleep = now;
#endif


            rc = zmq_poll(items, 2, 50 /* milliseconds */);
        }

        //cerr << "rc = " << rc << endl;

        afterSleep = getTime();

        dutyCycleCurrent.nsSleeping
            += microsecondsBetween(afterSleep, beforeSleep);
        dutyCycleCurrent.nEvents += 1;

        times["asleep"].add(microsecondsBetween(afterSleep, beforeSleep));

        if (rc == -1 && zmq_errno() != EINTR) {
            cerr << "zeromq error: " << zmq_strerror(zmq_errno()) << endl;
        }

        {
            double atStart = getTime();
            std::shared_ptr<AugmentationInfo> info;
            while (startBiddingBuffer.tryPop(info)) {
                doStartBidding(info);
            }

            double atEnd = getTime();
            times["doStartBidding"].add(microsecondsBetween(atEnd, atStart));
        }

        {
            std::shared_ptr<ExchangeConnector> exchange;
            while (exchangeBuffer.tryPop(exchange)) {
                for (auto & agent : agents) {
                    configureAgentOnExchange(exchange,
                                             agent.first,
                                             *agent.second.config);
                };
            }
        }

        {
            double atStart = getTime();

            std::pair<std::string, std::shared_ptr<const AgentConfig> > config;
            while (configBuffer.tryPop(config)) {
                if (!config.second) {
                    // deconfiguration
                    // TODO
                    cerr << "agent " << config.first << " lost configuration"
                         << endl;
                }
                else {
                    doConfig(config.first, config.second);
                }
            }

            double atEnd = getTime();
            times["doConfig"].add(microsecondsBetween(atEnd, atStart));
        }

        {
            double atStart = getTime();
            std::shared_ptr<Auction> auction;
            while (submittedBuffer.tryPop(auction))
                doSubmitted(auction);

            double atEnd = getTime();
            times["doSubmitted"].add(microsecondsBetween(atEnd, atStart));
        }

        if (items[0].revents & ZMQ_POLLIN) {
            double beforeMessage = getTime();
            // Agent message
            vector<string> message;
            try {
                message = recvAll(agentEndpoint.getSocketUnsafe());
                agentEndpoint.handleMessage(std::move(message));
                double atEnd = getTime();
                times[message.at(1)].add(microsecondsBetween(atEnd, beforeMessage));
            } catch (const std::exception & exc) {
                cerr << "error handling agent message " << message
                     << ": " << exc.what() << endl;
                logRouterError("handleAgentMessage", exc.what(),
                               message);
            }
        }

        if (items[1].revents & ZMQ_POLLIN) {
            wakeupMainLoop.read();
        }

        //checkExpiredAuctions();

        double now = ML::wall_time();
        double beforeChecks = getTime();

        if (now - lastPings > 1.0) {
            // Send out pings and interpret the results of the last lot of
            // pinging.
            sendPings();

            lastPings = now;
        }

        if (now - last_check_pace > 10.0) {
            recordEvent("numTimesCouldSleep", ET_LEVEL,
                        numTimesCouldSleep);

            totalSleeps += numTimesCouldSleep;

            numTimesCouldSleep = 0;
            last_check_pace = now;
        }

        if (now - last_check > 10.0) {
            logUsageMetrics(10.0);

            logMessage("MARK",
                       Date::fromSecondsSinceEpoch(last_check).print(),
                       format("active: %zd augmenting, %zd inFlight, "
                              "%zd agents",
                              augmentationLoop.numAugmenting(),
                              inFlight.size(),
                              agents.size()));

            dutyCycleCurrent.ending = Date::now();
            dutyCycleHistory.push_back(dutyCycleCurrent);
            dutyCycleCurrent.clear();

            if (dutyCycleHistory.size() > 200)
                dutyCycleHistory.erase(dutyCycleHistory.begin(),
                                       dutyCycleHistory.end() - 100);

            checkDeadAgents();

            double total = 0.0;
            for (auto it = times.begin(); it != times.end();  ++it)
                total += it->second.time;

            cerr << "total of " << total << " microseconds and "
                 << totalSleeps << " sleeps" << endl;

            for (auto it = times.begin(); it != times.end();  ++it) {
                cerr << ML::format("%-30s %8lld %10.0f %6.2f%% %8.2fus/call\n",
                                   it->first.c_str(),
                                   (unsigned long long)it->second.count,
                                   it->second.time,
                                   100.0 * it->second.time / total,
                                   it->second.time / it->second.count);

                recordEvent(("routerLoop." + it->first).c_str(), ET_LEVEL,
                        1.0 * it->second.time / (now - last_check) / 1000000.0);

            }

            times.clear();
            totalSleeps = 0;

            last_check = now;
        }

        times["checks"].add(microsecondsBetween(getTime(), beforeChecks));

        if (now - lastTimestamp >= 1.0) {
            banker->logBidEvents(*this);
            //issueTimestamp();
            lastTimestamp = now;
        }
    }

    //cerr << "finished run loop" << endl;

    recordHit("routerDown");

    //cerr << "server shutdown" << endl;
}

void
Router::
shutdown()
{
    loopMonitor.shutdown();

    configListener.shutdown();

    shutdown_ = true;
    futex_wake(shutdown_);
    wakeupMainLoop.signal();

    augmentationLoop.shutdown();

    if (runThread)
        runThread->join();
    runThread.reset();
    if (cleanupThread)
        cleanupThread->join();
    cleanupThread.reset();

    logger.shutdown();
    banker.reset();

    monitorClient.shutdown();
    monitorProviderClient.shutdown();
}

void
Router::
injectAuction(std::shared_ptr<Auction> auction, double lossTime)
{
    // cerr << "injectAuction was called!!!" << endl;
    if (!auction->handleAuction) {
        // Modify the auction to insert our auction done handling
        auction->handleAuction
            = [=] (std::shared_ptr<Auction> auction)
            {
                this->onAuctionDone(auction);
            };
    }

    auction->lossAssumed = getCurrentTime().plusSeconds(lossTime);
    onNewAuction(auction);
}

inline std::string chomp(const std::string & s)
{
    const char * start = s.c_str();
    const char * end = start + s.length();

    while (end > start && end[-1] == '\n') --end;

    if (end == start + s.length()) return s;
    return string(start, end);
}

std::shared_ptr<Auction>
Router::
injectAuction(Auction::HandleAuction onAuctionFinished,
              std::shared_ptr<BidRequest> request,
              const std::string & requestStr,
              const std::string & requestStrFormat,
              double startTime,
              double expiryTime,
              double lossTime)
{
    auto auction = std::make_shared<Auction>(
        nullptr,
        onAuctionFinished,
        request,
        chomp(requestStr),
        requestStrFormat,
        Date::fromSecondsSinceEpoch(startTime),
        Date::fromSecondsSinceEpoch(expiryTime));

    injectAuction(auction, lossTime);

    return auction;
}

void
Router::
notifyFinishedAuction(const Id & auctionId)
{
    throw ML::Exception("notifyFinishedAuction: not finished");
}

int
Router::
numAuctionsInProgress() const
{
    return -1;//inFlight.size();
}

void
Router::
handleAgentMessage(const std::vector<std::string> & message)
{
    try {
        using namespace std;
        //cerr << "got agent message " << message << endl;

        if (message.size() < 2) {
            returnErrorResponse(message, "not enough message parts");
            return;
        }

        const string & address = message[0];
        const string & request = message[1];

        if (request.empty())
            returnErrorResponse(message, "null request field");

        if (request == "CONFIG") {
            string configName = message.at(2);
            if (!agents.count(configName)) {
                // We don't yet know about its configuration
                sendAgentMessage(address, "NEEDCONFIG", getCurrentTime());
                return;
            }
            agents[configName].address = address;
            return;
        }

        if (!agents.count(address)) {
            cerr << "doing NEEDCONFIG for " << address << endl;
            return;
        }

        AgentInfo & info = agents[address];
        info.gotHeartbeat(Date::now());

        if (!info.configured) {
            throw ML::Exception("message to unconfigured agent");
        }

        if (request[0] == 'B' && request == "BID") {
            doBid(message);
            return;
        }

        //cerr << "router got message " << message << endl;

        if (request[0] == 'P' && request == "PONG0") {
            doPong(0, message);
            return;
        }
        else if (request[0] == 'P' && request == "PONG1") {
            doPong(1, message);
            return;
        }

        returnErrorResponse(message, "unknown agent request");
    } catch (const std::exception & exc) {
        returnErrorResponse(message,
                            "threw exception: " + string(exc.what()));
    }
}

void
Router::
logUsageMetrics(double period)
{
    std::string p = std::to_string(period);

    for (auto it = lastAgentUsageMetrics.begin();
         it != lastAgentUsageMetrics.end();) {
        if (agents.count(it->first) == 0) {
            it = lastAgentUsageMetrics.erase(it);
        }
        else {
            it++;
        }
    }

    set<AccountKey> agentAccounts;
    for (const auto & item : agents) {
        auto & info = item.second;
        const AccountKey & account = info.config->account;
        if (!agentAccounts.insert(account).second) {
            continue;
        }

        auto & last = lastAgentUsageMetrics[item.first];

        AgentUsageMetrics newMetrics(info.stats->intoFilters,
                                     info.stats->passedStaticFilters,
                                     info.stats->passedDynamicFilters,
                                     info.stats->auctions,
                                     info.stats->bids);
        AgentUsageMetrics delta = newMetrics - last;

        logMessage("USAGE", "AGENT", p, item.first,
                   info.config->account.toString(),
                   delta.intoFilters,
                   delta.passedStaticFilters,
                   delta.passedDynamicFilters,
                   delta.auctions,
                   delta.bids,
                   info.config->bidProbability);

        last = move(newMetrics);
    }

    {
        RouterUsageMetrics newMetrics;
        int numExchanges = 0;
        float acceptAuctionProbability(0.0);

        forAllExchanges([&](std::shared_ptr<ExchangeConnector> const & item) {
            ++numExchanges;
            newMetrics.numRequests += item->numRequests;
            newMetrics.numAuctions += item->numAuctions;
            acceptAuctionProbability += item->acceptAuctionProbability;
        });
        newMetrics.numBids = numBids;
        newMetrics.numNoPotentialBidders = numNoPotentialBidders;
        newMetrics.numAuctionsWithBid = numAuctionsWithBid;

        RouterUsageMetrics delta = newMetrics - lastRouterUsageMetrics;

        logMessage("USAGE", "ROUTER", p,
                   delta.numRequests,
                   delta.numAuctions,
                   delta.numNoPotentialBidders,
                   delta.numBids,
                   delta.numAuctionsWithBid,
                   acceptAuctionProbability / numExchanges);

        lastRouterUsageMetrics = move(newMetrics);
    }
}

void
Router::
checkDeadAgents()
{
    //Date start = Date::now();

    using namespace std;
    //cerr << "checking for dead agents" << endl;

    std::vector<Agents::iterator> deadAgents;

    for (auto it = agents.begin(), end = agents.end();  it != end;
         ++it) {
        auto & info = it->second;

        const std::string & account = info.config->account.toString('.');

        Date now = Date::now();
        double oldest = 0.0;
        double total = 0.0;

        vector<Id> toExpire;

        // Check for in flight timeouts.  This shouldn't happen, but there
        // appears to be a way in which we lose track of an inflight auction
        auto onInFlight = [&] (const Id & id, const Date & date)
            {
                double secondsSince = now.secondsSince(date);

                oldest = std::max(oldest, secondsSince);
                total += secondsSince;

                if (secondsSince > 30.0) {

                    this->recordHit("accounts.%s.lostBids", account);

                    this->sendBidResponse(it->first,
                                          info,
                                          BS_LOSTBID,
                                          this->getCurrentTime(),
                                          "guaranteed", id);

                    toExpire.push_back(id);
                }
            };

        info.forEachInFlight(onInFlight);

        this->recordLevel(info.numBidsInFlight(),
                          "accounts.%s.inFlight.numInFlight", account);
        this->recordLevel(oldest,
                          "accounts.%s.inFlight.oldestAgeSeconds", account);
        double averageAge = 0.0;
        if (info.numBidsInFlight() != 0)
            averageAge = total / info.numBidsInFlight();

        this->recordLevel(averageAge,
                          "accounts.%s.inFlight.averageAgeSeconds", account);

        for (auto jt = toExpire.begin(), jend = toExpire.end();  jt != jend;
             ++jt) {
            info.expireBidInFlight(*jt);
        }

        double timeSinceHeartbeat
            = now.secondsSince(info.status->lastHeartbeat);

        this->recordLevel(timeSinceHeartbeat,
                          "accounts.%s.timeSinceHeartbeat", account);

        if (timeSinceHeartbeat > 5.0) {
            info.status->dead = true;
            if (it->second.numBidsInFlight() != 0) {
                cerr << "agent " << it->first
                     << " has " << it->second.numBidsInFlight()
                     << " undead auctions: " << endl;

                auto onInFlight = [&] (const Id & id, Date date)
                    {
                        cerr << "  " << id << " --> "
                        << date << " (" << now.secondsSince(date)
                        << "s ago)" << endl;
                    };

                info.forEachInFlight(onInFlight);
            }
            else {
                // agent is dead
                cerr << "agent " << it->first << " appears to be dead"
                     << endl;
                sendAgentMessage(it->first, "BYEBYE", getCurrentTime());
                deadAgents.push_back(it);
            }
        }
    }

    for (auto it = deadAgents.begin(), end = deadAgents.end();
         it != end;  ++it) {
        cerr << "WARNING: dead agent doesn't clean up its state properly"
             << endl;
        // TODO: undo all bids in progress
        filters.removeConfig((*it)->first);
        agents.erase(*it);
    }

    if (!deadAgents.empty())
        // Broadcast that we have different agents
        updateAllAgents();

    //cerr << "dead agents took " << Date::now().secondsSince(start) << "s"
    //     << endl;
}

void
Router::
checkExpiredAuctions()
{
    //recentlySubmitted.clear();

    Date start = Date::now();

    {
        RouterProfiler profiler(dutyCycleCurrent.nsExpireInFlight);

        // Look for in flight timeout expiries
        auto onExpiredInFlight = [&] (const Id & auctionId,
                                      const AuctionInfo & auctionInfo)
            {
                this->debugAuction(auctionId, "EXPIRED", {});

                // Tell any remaining bidders that it's too late...
                for (auto it = auctionInfo.bidders.begin(),
                         end = auctionInfo.bidders.end();
                     it != end;  ++it) {
                    string agent = it->first;
                    if (!agents.count(agent)) continue;

                    if (agents[agent].expireBidInFlight(auctionId)) {
                        AgentInfo & info = this->agents[agent];
                        ++info.stats->tooLate;

                        this->recordHit("accounts.%s.droppedBids",
                                        info.config->account.toString('.'));

                        this->sendBidResponse(agent,
                                              info,
                                              BS_DROPPEDBID,
                                              this->getCurrentTime(),
                                              "guaranteed",
                                              auctionId,
                                              0, Amount(),
                                              auctionInfo.auction.get());
                    }
                }

#if 0
                string msg = ML::format("in flight auction expiry: id %s "
                                        "status %s, %zd bidders:",
                                        auctionId.toString().c_str(),
                                        auctionInfo.auction->status().c_str(),
                                        auctionInfo.bidders.size());
                for (auto it = auctionInfo.bidders.begin(),
                         end = auctionInfo.bidders.end();
                     it != end;  ++it)
                    msg += ' ' + it->first + "->" + it->second.bidTime.print(5);
                cerr << Date::now().print(5) << " " << msg << endl;
                dumpAuction(auctionId);
                this->logRouterError("checkExpiredAuctions.inFlight",
                                     msg);

#endif

                // end the auction when it expires in case we're waiting on dead agents
        if(!auctionInfo.auction->getResponses().empty()) {
                    if(!auctionInfo.auction->finish()) {
                this->recordHit("tooLateToFinish");
            }
        }

                return Date();
            };

        inFlight.expire(onExpiredInFlight, start);
    }

    {
        RouterProfiler profiler(dutyCycleCurrent.nsExpireBlacklist);
        blacklist.doExpiries();
    }

    if (doDebug) {
        RouterProfiler profiler(dutyCycleCurrent.nsExpireDebug);
        expireDebugInfo();
    }
}

void
Router::
returnErrorResponse(const std::vector<std::string> & message,
                    const std::string & error)
{
    using namespace std;
    if (message.empty()) return;
    logMessage("ERROR", error, message);
    sendAgentMessage(message[0], "ERROR", getCurrentTime(), error, message);
}

void
Router::
doStats(const std::vector<std::string> & message)
{
    Json::Value result(Json::objectValue);

    result["numAugmenting"] = augmentationLoop.numAugmenting();
    result["numInFlight"] = inFlight.size();
    result["blacklistUsers"] = blacklist.size();

    result["numAgents"] = agents.size();

    //result["accounts"] = banker->dumpAllCampaignsJson();

    Json::Value agentsVal(Json::objectValue);

    int totalAgentInFlight = 0;

    BOOST_FOREACH(auto agent, agents) {
        agentsVal[agent.first] = agent.second.toJson(false, false);
        totalAgentInFlight += agent.second.numBidsInFlight();
    }

    result["agents"] = agentsVal;

    result["totalAgentInFlight"] = totalAgentInFlight;

    if (dutyCycleHistory.empty())
        result["dutyCycle"] = dutyCycleCurrent.toJson();
    else result["dutyCycle"] = dutyCycleHistory.back().toJson();

    result["fileDescriptorCount"] = ML::num_open_files();

    addChildServiceStatus(result);

    result["numAuctions"] = numAuctions;
    result["numBids"] = numBids;
    result["numNonEmptyBids"] = numNonEmptyBids;
    result["numAuctionsWithBid"] = numAuctionsWithBid;
    result["numNoBidders"] = numNoBidders;
    result["numNoPotentialBidders"] = numNoPotentialBidders;

    //sendMessage(controlEndpoint, message[0], result);
}


Json::Value
Router::
getServiceStatus() const
{
    return getStats();
}

void
Router::
augmentAuction(const std::shared_ptr<AugmentationInfo> & info)
{
    if (!info || !info->auction)
        throw ML::Exception("augmentAuction with no auction to augment");

    if (info->auction->tooLate()) {
        recordHit("tooLateBeforeAdd");
        return;
    }

    double augmentationWindow = 0.005; // 5ms available to augment

    auto onDoneAugmenting = [=] (const std::shared_ptr<AugmentationInfo> & info)
        {
            info->auction->doneAugmenting = Date::now();

            if (info->auction->tooLate()) {
                this->recordHit("tooLateAfterAugmenting");
                return;
            }

            // Send it off to be farmed out to the bidders
            startBiddingBuffer.push(info);
            wakeupMainLoop.signal();
        };

    augmentationLoop.augment(info, Date::now().plusSeconds(augmentationWindow),
                             onDoneAugmenting);
}

std::shared_ptr<AugmentationInfo>
Router::
preprocessAuction(const std::shared_ptr<Auction> & auction)
{
    ML::atomic_inc(numAuctions);

    Date now = Date::now();
    auction->inPrepro = now;

    if (auction->lossAssumed == Date())
        auction->lossAssumed
            = Date::now().plusSeconds(secondsUntilLossAssumed_);
    Date lossTimeout = auction->lossAssumed;

    //cerr << "AUCTION " << auction->id << " " << auction->requestStr << endl;

    //cerr << "url = " << auction->request->url << endl;

    if (auction->tooLate()) {
        recordHit("tooLateBeforeRouting");
        //inFlight.erase(auctionId);
        return std::shared_ptr<AugmentationInfo>();
    }

    const string & exchange = auction->request->exchange;

    /* Parse out the adimp. */
    const vector<AdSpot> & imp = auction->request->imp;

    recordCount(imp.size(), "exchange.%s.imp", exchange.c_str());
    recordHit("exchange.%s.requests", exchange.c_str());

    // List of possible agents per round robin group
    std::map<string, GroupPotentialBidders> groupAgents;

    double timeLeftMs = auction->timeAvailable() * 1000.0;

    bool traceAuction = auction->id.hash() % 10 == 0;

    AgentConfig::RequestFilterCache cache(*auction->request);

    auto exchangeConnector = auction->exchangeConnector;


    auto doFilterStat = [&] (const AgentConfig& config, const char * reason) {
        if (!traceAuction) return;

        this->recordHit("accounts.%s.filter.%s",
                config.account.toString('.'),
                reason);
    };

    if (traceAuction) {
        forEachAgent([&] (const AgentInfoEntry& info) {
                    ML::atomic_inc(info.stats->intoFilters);
                    doFilterStat(*info.config, "intoStaticFilters");
                });
    }

    // Do the actual filtering.
    auto biddableConfigs = filters.filter(*auction->request, exchangeConnector);

    auto checkAgent = [&] (
            const AgentConfig & config,
            const AgentStatus & status,
            AgentStats & stats)
        {
            if (status.dead || status.lastHeartbeat.secondsSince(now) > 2.0) {
                doFilterStat(config, "static.agentAppearsDead");
                return false;
            }

            if (status.numBidsInFlight >= config.maxInFlight) {
                doFilterStat(config, "static.earlyTooManyInFlight");
                return false;
            }

            /* Check if we have enough time to process it. */
            if (config.minTimeAvailableMs != 0.0
                && timeLeftMs < config.minTimeAvailableMs)
            {
                ML::atomic_inc(stats.notEnoughTime);
                doFilterStat(config, "static.notEnoughTime");
                return false;
            }

            return true;
        };

    for (const auto& entry : biddableConfigs) {
        if (entry.biddableSpots.empty()) continue;
        if (!checkAgent(*entry.config, *entry.status, *entry.stats)) continue;

        ML::atomic_inc(entry.stats->passedStaticFilters);
        doFilterStat(*entry.config, "passedStaticFilters");

        string rrGroup = entry.config->roundRobinGroup;
        if (rrGroup == "") rrGroup = entry.name;

        PotentialBidder bidder;
        bidder.agent = entry.name;
        bidder.config = entry.config;
        bidder.stats = entry.stats;
        bidder.imp = std::move(entry.biddableSpots);

        groupAgents[rrGroup].push_back(bidder);
        groupAgents[rrGroup].totalBidProbability += entry.config->bidProbability;
    }


    std::vector<GroupPotentialBidders> validGroups;

    for (auto it = groupAgents.begin(), end = groupAgents.end();
         it != end;  ++it) {
        // Check for bid probability and skip if we don't bid
        double bidProbability
            = it->second.totalBidProbability
            / it->second.size()
            * globalBidProbability;

        if (bidProbability < 1.0) {
            float val = (random() % 1000000) / 1000000.0;
            if (val > bidProbability) {
                for (unsigned i = 0;  i < it->second.size();  ++i)
                    ML::atomic_inc(it->second[i].stats->skippedBidProbability);
                continue;
            }
        }

        // Group is valid for bidding; next step is to augment the bid
        // request
        validGroups.push_back(it->second);
    }

    if (validGroups.empty()) {
        // Now we need to end the auction
        //inFlight.erase(auctionId);
        if (!auction->finish()) {
            recordHit("tooLateToFinish");
        }

        //cerr << "no valid groups " << endl;
        return std::shared_ptr<AugmentationInfo>();
    }

    auto info = std::make_shared<AugmentationInfo>(auction, lossTimeout);
    info->potentialGroups.swap(validGroups);

    auction->outOfPrepro = Date::now();

    recordOutcome(auction->outOfPrepro.secondsSince(auction->inPrepro) * 1000.0,
                  "preprocessAuctionTimeMs");

    return info;
}

void
Router::
doStartBidding(const std::vector<std::string> & message)
{
    std::shared_ptr<AugmentationInfo> augInfo
        = sharedPtrFromMessage<AugmentationInfo>(message.at(2));
    doStartBidding(augInfo);
}

void
Router::
doStartBidding(const std::shared_ptr<AugmentationInfo> & augInfo)
{
    //static const char *fName = "Router::doStartBidding:";
    RouterProfiler profiler(dutyCycleCurrent.nsStartBidding);

    try {
        Id auctionId = augInfo->auction->id;
        if (inFlight.count(auctionId)) {
            throwException("doStartBidding.alreadyInFlight",
                           "auction with ID %s already in progress",
                           auctionId.toString().c_str());
        }
#if 0
        if (findAuction(finished, auctionId)) {
            throwException("doStartBidding.alreadyFinished",
                           "auction with ID %s already finished",
                           auctionId.toString().c_str());
        }
#endif

        //cerr << "doStartBidding " << auctionId << endl;

        auto groupAgents = augInfo->potentialGroups;

        AuctionInfo & auctionInfo = addAuction(augInfo->auction,
                                               augInfo->lossTimeout);
        auto auction = augInfo->auction;

        Date now = Date::now();

        auction->inStartBidding = now;

        double timeLeftMs = auction->timeAvailable(now) * 1000.0;
        double timeUsedMs = auction->timeUsed(now) * 1000.0;

        bool traceAuction = auction->id.hash() % 10 == 0;

        const auto& augList = augInfo->auction->augmentations;

        /* For each round-robin group, send the request off to exactly one
           element. */
        for (auto it = groupAgents.begin(), end = groupAgents.end();
             it != end;  ++it) {

            GroupPotentialBidders & bidders = *it;

            for (unsigned i = 0;  i < bidders.size();  ++i) {
                PotentialBidder & bidder = bidders[i];
                if (!agents.count(bidder.agent)) continue;
                AgentInfo & info = agents[bidder.agent];
                const AgentConfig & config = *bidder.config;

                auto doFilterStat = [&] (const char * reason)
                    {
                        if (!traceAuction) return;

                        this->recordHit("accounts.%s.filter.%s",
                                        config.account.toString('.'),
                                        reason);
                    };

                auto doFilterMetric = [&] (const char * reason, float val)
                    {
                        if (!traceAuction) return;

                        this->recordOutcome(val, "accounts.%s.filter.%s",
                                            config.account.toString('.'),
                                            reason);
                    };


                doFilterStat("intoDynamicFilters");

                /* Check if we have too many in flight. */
                if (info.numBidsInFlight() >= info.config->maxInFlight) {
                    ++info.stats->tooManyInFlight;
                    bidder.inFlightProp = PotentialBidder::NULL_PROP;
                    doFilterStat("dynamic.tooManyInFlight");
                    continue;
                }

                /* Check if we have enough time to process it. */
                if (config.minTimeAvailableMs != 0.0
                    && timeLeftMs < config.minTimeAvailableMs) {

                    static ML::Spinlock lock;

                    if (auction->id.hash() % 1000 == 999 &&
                        lock.try_lock()) {

                        Date now = Date::now();
                        Date last = auction->start;
                        auto printTime
                            = [&] (const char * what, const Date & date)
                            {
                                cerr << ML::format("%-30s %s %10.3f %10.3f\n",
                                                   what,
                                                   date.print(6).c_str(),
                                                   auction->start.secondsSince(date)
                                                   * 1000.0,
                                                   last.secondsSince(date)
                                                   * 1000.0);
                                last = date;
                            };

                        cerr << "no time available in dynamic" << endl;
                        printTime("start", auction->start);
                        printTime("doneParsing", auction->doneParsing);
                        printTime("inPrepro", auction->inPrepro);
                        printTime("outOfPrepro", auction->outOfPrepro);
                        printTime("doneAugmenting", auction->doneAugmenting);
                        printTime("inStartBidding", auction->inStartBidding);
                        printTime("expiry", auction->expiry);
                        printTime("now", now);

                        lock.unlock();
                    }

                    ML::atomic_inc(info.stats->notEnoughTime);
                    bidder.inFlightProp = PotentialBidder::NULL_PROP;
                    doFilterStat("dynamic.notEnoughTime");
                    doFilterMetric("metric.timeUsedBeforeDynamicFilter",
                                   timeUsedMs);
                    doFilterMetric("metric.timeLeftBeforeDynamicFilter",
                                   timeLeftMs);
                    doFilterMetric("metric.timeElapsedBeforePreproMs",
                                   auction->start.secondsUntil(auction->inPrepro) * 1000.0);
                    doFilterMetric("metric.timeElapsedDuringPreproMs",
                                   auction->inPrepro.secondsUntil(auction->outOfPrepro) * 1000.0);
                    doFilterMetric("metric.timeWindowMs",
                                   auction->expiry.secondsSince(auction->start) * 1000.0 - info.config->minTimeAvailableMs);
                    continue;
                }

                stringstream ss;
                ss << endl;

                /* Filter on the augmentation tags */
                bool filteredByAugmentation = false;
                for (const auto& augConfig : config.augmentations) {
                    auto it = augList.find(augConfig.name);

                    if (it == augList.end()) {
                        if (!augConfig.required) continue;
                        string stat = "dynamic." + augConfig.name + ".missing";
                        doFilterStat(stat.c_str());
                        filteredByAugmentation = true;
                        break;
                    }

                    vector<string> tags = it->second.tagsForAccount(config.account);
                    if (augConfig.filters.anyIsIncluded(tags)) continue;

                    ML::atomic_inc(info.stats->augmentationTagsExcluded);
                    string stat = "dynamic." + augConfig.name + ".tags";
                    doFilterStat(stat.c_str());
                    filteredByAugmentation = true;
                    break;
                }
                if (filteredByAugmentation) continue;


                /* Check that there is no blacklist hit on the user. */
                if (config.hasBlacklist()
                    && blacklist.matches(*auction->request, bidder.agent,
                                         config)) {
                    ML::atomic_inc(info.stats->userBlacklisted);
                    doFilterStat("dynamic.userBlacklisted");
                    continue;
                }

                bidder.inFlightProp
                    = info.numBidsInFlight() / max(info.config->maxInFlight, 1);

                ML::atomic_inc(info.stats->passedDynamicFilters);
                doFilterStat("passedDynamicFilters");
            }

            // Sort the roundrobin infos to find the best one
            std::sort(bidders.begin(), bidders.end());

            int numBest = 1;
            float bestInFlightProp = bidders[0].inFlightProp;

            if (bestInFlightProp == PotentialBidder::NULL_PROP) {
                // Excluded because too many in flight
                //cerr << "TOO MANY IN FLIGHT" << endl;
                continue;
            }

            for (;  numBest < bidders.size();  ++numBest) {
                float inFlightProp = bidders[numBest].inFlightProp;
                if (inFlightProp <= bestInFlightProp) continue;
                break;
            }

            // Take a random one from all which are equally good
            int best = random() % numBest;

            // Best one is the first one
            PotentialBidder & winner = bidders[best];
            string agent = winner.agent;

            if (!agents.count(agent)) {
                //cerr << "!!!AGENT IS GONE" << endl;
                continue;  // agent is gone
            }
            AgentInfo & info = agents[agent];

            ++info.stats->auctions;

            Json::Value aggregatedAug;
            for (const auto& aug : augList) {
                aggregatedAug[aug.first] =
                    aug.second.filterForAccount(winner.config->account).toJson();
            }
            auction->agentAugmentations[agent] = chomp(aggregatedAug.toString());

            //auctionInfo.activities.push_back("sent to " + agent);

            BidInfo bidInfo;
            bidInfo.agentConfig = winner.config;
            bidInfo.bidTime = Date::now();
            bidInfo.imp = winner.imp;

            auctionInfo.bidders.insert(make_pair(agent, std::move(bidInfo)));  // create empty bid response
            if (!info.trackBidInFlight(auctionId, bidInfo.bidTime))
                throwException("doStartBidding.agentAlreadyBidding",
                               "agent %s is already processing auction %s",
                               agent.c_str(),
                               auctionId.toString().c_str());

            WinCostModel wcm = auction->exchangeConnector->getWinCostModel(*auction,
                                                                           *winner.config);

            //cerr << "sending to agent " << agent << endl;
            //cerr << fName << " sending AUCTION message " << endl;c
            /* Convert to JSON to send it on. */
            sendAgentMessage(agent,
                             "AUCTION",
                             auction->start,
                             auctionId,
                             info.getBidRequestEncoding(*auction),
                             info.encodeBidRequest(*auction),
                             winner.imp.toJsonStr(),
                             toString(timeLeftMs),
                             auction->agentAugmentations[agent],
                             wcm.toJson());

            //cerr << "done" << endl;
        }

        //cerr << " auction " << id << " with "
        //     << auctionInfo.bidders.size() << " bidders" << endl;

        //auctionInfo.activities.push_back(ML::format("total of %zd agents",
        //                                 auctionInfo.bidders.size()));
        if (auction->tooLate()) {
            recordHit("tooLateAfterRouting");
            // Unwind everything?
        }

        if (auctionInfo.bidders.empty()) {
            /* No bidders; don't bother with the bid */
            ML::atomic_inc(numNoBidders);
            inFlight.erase(auctionId);
            //cerr << fName << "About to call finish " << endl;
            if (!auction->finish()) {
                recordHit("tooLateToFinish");
                //cerr << "couldn't finish auction 1 " << auction->id << endl;
            }
        }

        debugAuction(auctionId, "AUCTION");
    } catch (const std::exception & exc) {
        cerr << "warning: auction threw exception: " << exc.what() << endl;
        if (augInfo)
            augInfo->auction->setError("auction processing error", exc.what());
    }
}

AuctionInfo &
Router::
addAuction(std::shared_ptr<Auction> auction, Date lossTimeout)
{
    const Id & id = auction->id;

    double bidMemoryWindow = 5.0;  // how many seconds we remember auctions

    try {
        AuctionInfo & result
            = inFlight.insert(id, AuctionInfo(auction, lossTimeout),
                              getCurrentTime().plusSeconds(bidMemoryWindow));
        return result;
    } catch (const std::exception & exc) {
        //cerr << "====================================" << endl;
        //cerr << exc.what() << endl;
        throwException("addAuction.alreadyInProgress",
                       "auction with ID %s already in progress: %s",
                       id.toString().c_str(), exc.what());
    }
}


static bool failBid(double proportion)
{
    if (proportion < 0.01)
        return false;

    return (random() % 100) < floor(proportion * 100.0);
}

void
Router::
doBid(const std::vector<std::string> & message)
{
    //static const char *fName = "Router::doBid:";
    if (failBid(bidsErrorRate)) {
        returnErrorResponse(message, "Intentional error response (--bids-error-rate)");
        return;
    }

    Date dateGotBid = Date::now();

    RouterProfiler profiler(dutyCycleCurrent.nsBid);

    ML::atomic_inc(numBids);

    if (message.size() < 5 || message.size() > 6) {
        returnErrorResponse(message, "BID message has 4-5 parts");
        return;
    }

    static std::map<const char *, unsigned long long> times;

    static Date lastPrinted = Date::now();

    if (lastPrinted.secondsUntil(dateGotBid) > 10.0) {
#if 0
        unsigned long long total = 0;
        for (auto it = times.begin(), end = times.end(); it != end;  ++it)
            total += it->second;

        cerr << "doBid of " << total << " microseconds" << endl;
        cerr << "id = " << message[2] << endl;
        for (auto it = times.begin(), end = times.end();
             it != end;  ++it) {
            cerr << ML::format("%-30s %8lld %6.2f%%\n",
                               it->first,
                               it->second,
                               100.0 * it->second / total);
        }
#endif
        lastPrinted = dateGotBid;
        times.clear();
    }

    double current = getProfilingTime();

    auto doProfileEvent = [&] (int i, const char * what)
        {
            return;
            double after = getProfilingTime();
            times[what] += microsecondsBetween(after, current);
            current = after;
        };

    recordHit("bid");

    doProfileEvent(0, "start");

    Id auctionId(message[2]);

    const string & agent = message[0];
    const string & biddata = message[3];
    const string & model = message[4];

    WinCostModel wcm = WinCostModel::fromJson(model.empty() ? Json::Value() : Json::parse(model));

    static const string nullStr("null");
    const string & meta = (message.size() >= 6 ? message[5] : nullStr);

    doProfileEvent(1, "params");

    debugAuction(auctionId, "BID", message);

    if (!agents.count(agent)) {
        returnErrorResponse(message, "unknown agent");
        return;
    }

    doProfileEvent(2, "agents");

    AgentInfo & info = agents[agent];

    /* One less in flight. */
    if (!info.expireBidInFlight(auctionId)) {
        recordHit("bidError.agentNotBidding");
        returnErrorResponse(message, "agent wasn't bidding on this auction");
        return;
    }

    doProfileEvent(3, "inFlight");

    auto it = inFlight.find(auctionId);
    if (it == inFlight.end()) {
        recordHit("bidError.unknownAuction");
        returnErrorResponse(message, "unknown auction");
        return;
    }

    doProfileEvent(4, "account");

    AuctionInfo & auctionInfo = it->second;

    auto biddersIt = auctionInfo.bidders.find(agent);
    if (biddersIt == auctionInfo.bidders.end()) {
        recordHit("bidError.agentSkippedAuction");
        returnErrorResponse(message,
                            "agent shouldn't bid on this auction");
        return;
    }

    auto & config = *biddersIt->second.agentConfig;

    recordHit("accounts.%s.bids", config.account.toString('.'));

    doProfileEvent(5, "auctionInfo");

    //cerr << "info.inFlight = " << info.inFlight << endl;

    const std::vector<AdSpot> & imp = auctionInfo.auction->request->imp;

    int numValidBids = 0;

    auto returnInvalidBid = [&] (int i, const char * reason,
                                 const char * message, ...)
        {
            this->recordHit("bidErrors.%s", reason);
            this->recordHit("accounts.%s.bidErrors.total",
                            config.account.toString('.'));
            this->recordHit("accounts.%s.bidErrors.%s",
                            config.account.toString('.'),
                            reason);

            ++info.stats->invalid;

            va_list ap;
            va_start(ap, message);
            string formatted;
            try {
                formatted = vformat(message, ap);
            } catch (...) {
                va_end(ap);
                throw;
            }
            va_end(ap);

            cerr << "invalid bid for agent " << agent << ": "
                 << formatted << endl;
            cerr << biddata << endl;

            this->sendBidResponse
                (agent, info, BS_INVALID, this->getCurrentTime(),
                 formatted, auctionId,
                 i, Amount(),
                 auctionInfo.auction.get(),
                 biddata, Json::Value(),
                 auctionInfo.auction->agentAugmentations[agent]);
        };

    BidInfo bidInfo(std::move(biddersIt->second));
    auctionInfo.bidders.erase(biddersIt);

    doProfileEvent(6, "bidInfo");

    int numPassedBids = 0;

    Bids bids;
    try {
        bids = Bids::fromJson(biddata);
    }
    catch (const std::exception & exc) {
        returnInvalidBid(-1, "bidParseError",
                "couldn't parse bid JSON %s: %s", biddata.c_str(), exc.what());
        return;
    }

    doProfileEvent(6, "parsing");

    ExcCheckEqual(bids.size(), bidInfo.imp.size(),
            "invalid shape for bids array");

    auctionInfo.auction->addDataSources(bids.dataSources);

    for (int i = 0; i < bids.size(); ++i) {

        const Bid& bid = bids[i];

        if (bid.isNullBid()) {
            ++numPassedBids;
            continue;
        }

        int spotIndex = bidInfo.imp[i].first;

        if (bid.creativeIndex == -1) {
            returnInvalidBid(i, "nullCreativeField",
                    "creative field is null in response %s",
                    biddata.c_str());
            continue;
        }

        if (bid.creativeIndex < 0
                || bid.creativeIndex >= config.creatives.size())
        {
            returnInvalidBid(i, "outOfRangeCreative",
                    "parsing field 'creative' of %s: creative "
                    "number %d out of range 0-%zd",
                    biddata.c_str(), bid.creativeIndex,
                    config.creatives.size());
            continue;
        }

        if (bid.price.isNegative() || bid.price > maxBidAmount) {
            returnInvalidBid(i, "invalidPrice",
                    "bid price of %s is outside range of $0-%s parsing bid %s",
                    bid.price.toString().c_str(),
                    maxBidAmount.toString().c_str(),
                    biddata.c_str());
            continue;
        }

        const Creative & creative = config.creatives.at(bid.creativeIndex);

        if (!creative.compatible(imp[spotIndex])) {
#if 1
            cerr << "creative not compatible with spot: " << endl;
            cerr << "auction: " << auctionInfo.auction->requestStr
                << endl;
            cerr << "config: " << config.toJson() << endl;
            cerr << "bid: " << biddata << endl;
            cerr << "spot: " << imp[i].toJson() << endl;
            cerr << "spot num: " << spotIndex << endl;
            cerr << "bid num: " << i << endl;
            cerr << "creative num: " << bid.creativeIndex << endl;
            cerr << "creative: " << creative.toJson() << endl;
#endif
            returnInvalidBid(i, "creativeNotCompatibleWithSpot",
                    "creative %s not compatible with spot %s",
                    creative.toJson().toString().c_str(),
                    imp[spotIndex].toJson().toString().c_str());
            continue;
        }

        if (!creative.biddable(auctionInfo.auction->request->exchange,
                        auctionInfo.auction->request->protocolVersion)) {
            returnInvalidBid(i, "creativeNotBiddableOnExchange",
                    "creative not biddable on exchange/version");
            continue;
        }

        doProfileEvent(6, "creativeCompatibility");

        string auctionKey
            = auctionId.toString() + "-"
            + imp[spotIndex].id.toString() + "-"
            + agent;

        // authorize an amount of money computed from the win cost model.
        Amount price = wcm.evaluate(bid, bid.price);

        if (!banker->authorizeBid(config.account, auctionKey, price)
                || failBid(budgetErrorRate))
        {
            ++info.stats->noBudget;
            const string& agentAugmentations =
                auctionInfo.auction->agentAugmentations[agent];

            this->sendBidResponse(agent, info, BS_NOBUDGET,
                    this->getCurrentTime(),
                    "guaranteed", auctionId, 0, Amount(),
                    auctionInfo.auction.get(),
                    biddata, meta, agentAugmentations);
            this->logMessage("NOBUDGET", agent, auctionId,
                    biddata, meta);
            continue;
        }

	recordCount(bid.price.value, "cummulatedBidPrice");
	recordCount(price.value, "cummulatedAuthorizedPrice");

        doProfileEvent(6, "banker");

        if (doDebug)
            this->debugSpot(auctionId, imp[spotIndex].id,
                    ML::format("BID %s %s %f",
                            auctionKey.c_str(),
                            bid.price.toString().c_str(),
                            (double)bid.priority));

        Auction::Price bidprice(bid.price, bid.priority);
        Auction::Response response(
                bidprice,
                creative.id,
                config.account,
                config.test,
                agent,
                biddata,
                meta,
                info.config,
                config.visitChannels,
                bid.creativeIndex,
                wcm);

        response.creativeName = creative.name;

        Auction::WinLoss localResult
            = auctionInfo.auction->setResponse(spotIndex, response);

        doProfileEvent(6, "bidSubmission");
        ++numValidBids;

        // Possible results:
        // PENDING: we're currently winning the local auction
        // LOSS: we lost the local auction
        // TOOLATE: we bid too late
        // INVALID: bid was invalid

        string msg = Auction::Response::print(localResult);

        if (doDebug)
            this->debugSpot(auctionId, imp[spotIndex].id,
                    ML::format("BID %s %s",
                            auctionKey.c_str(), msg.c_str()));


        switch (localResult.val) {
        case Auction::WinLoss::PENDING: {
            ++info.stats->bids;
            info.stats->totalBid += bid.price;
            break; // response will be sent later once local winning bid known
        }
        case Auction::WinLoss::LOSS:
            ++info.stats->bids;
            info.stats->totalBid += bid.price;
            // fall through
        case Auction::WinLoss::TOOLATE:
        case Auction::WinLoss::INVALID: {
            if (localResult.val == Auction::WinLoss::TOOLATE)
                ++info.stats->tooLate;
            else if (localResult.val == Auction::WinLoss::INVALID)
                ++info.stats->invalid;

            banker->cancelBid(config.account, auctionKey);

            BidStatus status;
            switch (localResult.val) {
            case Auction::WinLoss::LOSS:    status = BS_LOSS;     break;
            case Auction::WinLoss::TOOLATE: status = BS_TOOLATE;  break;
            case Auction::WinLoss::INVALID: status = BS_INVALID;  break;
            default:
                throw ML::Exception("logic error");
            }

            const string& agentAugmentations =
                auctionInfo.auction->agentAugmentations[agent];

            this->sendBidResponse(agent, info, status,
                    this->getCurrentTime(),
                    "guaranteed", auctionId, 0, Amount(),
                    auctionInfo.auction.get(),
                    biddata, meta, agentAugmentations);
            this->logMessage(msg, agent, auctionId, biddata, meta);
            continue;
        }
        case Auction::WinLoss::WIN:
            this->throwException("doBid.localWinsNotPossible",
                    "local wins can't be known until auction has closed");

        default:
            this->throwException("doBid.unknownBidResult",
                    "unknown bid result returned by auction");
        }

        doProfileEvent(6, "bidResponse");
    }

    if (numValidBids > 0) {
        if (logBids)
            // Send BID to logger
            logMessage("BID", agent, auctionId, biddata, meta);
        ML::atomic_add(numNonEmptyBids, 1);
    }
    else if (numPassedBids > 0) {
        // Passed on the ... add to the blacklist
        if (config.hasBlacklist()) {
            const BidRequest & bidRequest = *auctionInfo.auction->request;
            blacklist.add(bidRequest, agent, *info.config);
        }
        doProfileEvent(8, "blacklist");
    }

    doProfileEvent(8, "postParsing");

    double bidTime = dateGotBid.secondsSince(bidInfo.bidTime);

    //cerr << "now " << auctionInfo.bidders.size() << " bidders" << endl;

    //cerr << "campaign " << info.config->campaign << " bidTime "
    //     << 1000.0 * bidTime << endl;

    recordOutcome(1000.0 * bidTime,
                  "accounts.%s.bidResponseTimeMs",
                  config.account.toString('.'));

    doProfileEvent(9, "postTiming");

    if (auctionInfo.bidders.empty()) {
        debugAuction(auctionId, "FINISH", message);
        if (!auctionInfo.auction->finish()) {
            debugAuction(auctionId, "FINISH TOO LATE", message);
        }
        inFlight.erase(auctionId);
        //cerr << "couldn't finish auction " << auctionInfo.auction->id
        //<< " after bid " << message << endl;
    }

    doProfileEvent(10, "finishAuction");

    // TODO: clean up if no bids were made?
#if 0
    // Bids must be the same shape as the bid info or empty
    if (bidInfo.imp.size() != bids.size() && bids.size() != 0) {
        ++info.stats->bidErrors;
        returnInvalidBid(-1, "wrongBidResponseShape",
                         "number of imp in bid request doesn't match "
                         "those in bid: %d vs %d",
                         bidInfo.imp.size(), bids.size(),
                         bidInfo.imp.toJson().toString().c_str(),
                         biddata.c_str());

        if (auctionInfo.bidders.empty()) {
            auctionInfo.auction->finish();
            inFlight.erase(auctionId);
        }
    }
#endif
}

void
Router::
doSubmitted(std::shared_ptr<Auction> auction)
{
    // Auction was submitted

    // Either a) move it across to the win queue, or b) drop it if we
    // didn't bid anything

    RouterProfiler profiler(dutyCycleCurrent.nsSubmitted);

    const Id & auctionId = auction->id;

#if 0 // debug
    if (recentlySubmitted.count(auctionId)) {
        cerr << "ERROR: auction" << auctionId << " was double submitted"
             << endl;
        return;
    }
    recentlySubmitted.insert(auctionId);
#endif

    //cerr << "SUBMITTED " << auctionId << endl;

    const std::vector<std::vector<Auction::Response> > & allResponses
        = auction->getResponses();

    if (doDebug)
        debugAuction(auctionId, ML::format("SUBMITTED %d slots",
                                           (int)allResponses.size()),
                     {});

    //ExcAssertEqual(allResponses.size(),
    //               auction->bidRequest->imp.size());
    //cerr << "got a win for auction id " << auctionId << " with num imp:" << allResponses.size() << endl;
    // Go through the imp one by one
    for (unsigned spotNum = 0;  spotNum < allResponses.size();  ++spotNum) {

        bool hasSubmittedBid = false;
        Id spotId = auction->request->imp[spotNum].id;

        const std::vector<Auction::Response> & responses
            = allResponses[spotNum];

        if (doDebug)
            debugSpot(auctionId, spotId,
                      ML::format("has %zd bids", responses.size()));

        // For all but the winning bid we tell them what's going on
        for (unsigned i = 0;  i < responses.size();  ++i) {

            const Auction::Response & response = responses[i];
            Auction::WinLoss status = response.localStatus;

            //cerr << "got a response " << response.toJson() << endl;
            //cerr << "response.valid() = " << response.valid() << endl;

            // Don't deal with response 0
            if (i == 0 && response.valid() && response.localStatus.val == Auction::WinLoss::WIN) {
                hasSubmittedBid = true;
                continue;
            }

            //cerr << "doing response " << i << endl;

            if (!agents.count(response.agent)) continue;

            AgentInfo & info = agents[response.agent];

            Amount bid_price = response.price.maxPrice;

            string auctionKey
                = auctionId.toString() + "-"
                + spotId.toString() + "-"
                + response.agent;

            // Make sure we account for the bid no matter what
            ML::Call_Guard guard
                ([&] ()
                 {
                     banker->cancelBid(response.agentConfig->account, auctionKey);
                 });

            // No bid
            if (bid_price == 0 && response.price.priority == 0) {
                cerr << "warning: auction had no bid result" << endl;
                continue;
            }

            string msg;
            BidStatus bidStatus(BS_INVALID);

            switch (status.val) {
            case Auction::WinLoss::PENDING:
                throwException("doSubmitted.shouldNotBePending",
                               "non-winning auction should not be pending");
            case Auction::WinLoss::WIN:
                if(i == 0) break;
                throwException("doSubmitted.shouldNotBeWin",
                               "auction should not be a win");
            case Auction::WinLoss::INVALID:
                throwException("doSubmitted.shouldNotBeInvalid",
                               "auction should not be invalid");
            case Auction::WinLoss::LOSS:
                bidStatus = BS_LOSS;
                ++info.stats->losses;
                msg = "LOSS";
                break;
            case Auction::WinLoss::TOOLATE:
                bidStatus = BS_TOOLATE;
                ++info.stats->tooLate;
                msg = "TOOLATE";
                break;
            default:
                throwException("doSubmitted.unknownStatus",
                               "unknown auction local status");
            };

            if (doDebug)
                debugSpot(auctionId, spotId,
                          ML::format("%s %s",
                                     msg.c_str(),
                                     auctionKey.c_str()));

            string confidence = "guaranteed";

            //cerr << fName << "sending agent message of type " << msg << endl;
            sendBidResponse(response.agent, info, bidStatus,
                            this->getCurrentTime(),
                            confidence, auctionId,
                            0, Amount(),
                            auction.get(),
                            response.bidData,
                            response.meta,
                            auction->agentAugmentations[response.agent]);
        }

        // If we didn't actually submit a bid then nothing else to do
        if (!hasSubmittedBid) continue;

        ML::atomic_add(numAuctionsWithBid, 1);
        //cerr << fName << "injecting submitted auction " << endl;

        onSubmittedAuction(auction, spotId, responses[0]);
        //postAuctionLoop.injectSubmittedAuction(auction, spotId, responses[0]);
    }

    //cerr << "auction.use_count() = " << auction.use_count() << endl;

    if (auction.unique()) {
        auctionGraveyard.tryPush(auction);
    }
}

std::string
reduceUrl(const Url & url)
{
    static const boost::regex rex(".*://(www.)?([^/]+)");
    boost::match_results<string::const_iterator> mr;
    string s = url.toString();
    if (!boost::regex_search(s, mr, rex)) {
        //cerr << "warning: nothing matched in URL " << url << endl;
        return s;
    }

    if (mr.size() != 3) {
        cerr << "warning: wrong match results size "
             << mr.size() << " in URL " << url << endl;
        return s;
    }

    //cerr << "url " << url << " reduced to " << mr.str(2) << endl;

    return mr.str(2);
}


void
Router::
onNewAuction(std::shared_ptr<Auction> auction)
{
    if (!monitorClient.getStatus()) {
        Date now = Date::now();

        if ((uint32_t) slowModeLastAuction.secondsSinceEpoch()
            < (uint32_t) now.secondsSinceEpoch()) {
            slowModeLastAuction = now;
            slowModeCount = 1;
            recordHit("monitor.systemInSlowMode");
        }
        else {
            slowModeCount++;
        }

        if (slowModeCount > 100) {
            /* we only let the first 100 auctions take place each second */
            recordHit("monitor.ignoredAuctions");
            auction->finish();
            return;
        }
    }

    //cerr << "AUCTION GOT THROUGH" << endl;

    if (logAuctions)
        // Send AUCTION to logger
        logMessage("AUCTION", auction->id, auction->requestStr);

    const BidRequest & request = *auction->request;
    int numFields = 0;
    if (!request.url.empty()) ++numFields;
    if (request.userIds.exchangeId) ++numFields;
    if (request.userIds.providerId) ++numFields;

    if (numFields > 1) {
        logMessageNoTimestamp("BEHAVIOUR",
                              ML::format("%.2f", request.timestamp),
                              request.exchange,
                              reduceUrl(request.url),
                              request.userIds.exchangeId,
                              request.userIds.providerId);
    }
    auto info = preprocessAuction(auction);

    if (info) {
        recordHit("auctionPassedPreprocessing");
        augmentAuction(info);
    }
    else {
        recordHit("auctionDropped.noPotentialBidders");
        ML::atomic_inc(numNoPotentialBidders);
    }
}

void
Router::
onAuctionDone(std::shared_ptr<Auction> auction)
{
#if 0
    static std::mutex lock;
    std::unique_lock<std::mutex> guard(lock);

    cerr << endl;
    cerr << "Router::onAuctionDone with auction id " << auction->id << endl;
    backtrace();
#endif

    debugAuction(auction->id, "SENT SUBMITTED");
    submittedBuffer.push(auction);
}

void
Router::
updateAllAgents()
{
    for (;;) {

        auto_ptr<AllAgentInfo> newInfo(new AllAgentInfo);

        AllAgentInfo * current = allAgents;

        for (auto it = agents.begin(), end = agents.end();  it != end;  ++it) {
            if (!it->second.configured) continue;
            if (!it->second.config) continue;
            if (!it->second.stats) continue;
            if (!it->second.status) continue;
            if (it->second.status->dead) continue;

            AgentInfoEntry entry;
            entry.name = it->first;
            entry.filterIndex = it->second.filterIndex;
            entry.config = it->second.config;
            entry.stats = it->second.stats;
            entry.status = it->second.status;
            int i = newInfo->size();
            newInfo->push_back(entry);

            newInfo->agentIndex[it->first] = i;
            newInfo->accountIndex[it->second.config->account].push_back(i);
        }

        if (ML::cmp_xchg(allAgents, current, newInfo.get())) {
            newInfo.release();
            ExcAssertNotEqual(current, allAgents);
            if (current)
                allAgentsGc.defer([=] () { delete current; });
            break;
        }
    }
}

void
Router::
doConfig(const std::string & agent,
         std::shared_ptr<const AgentConfig> config)
{
    RouterProfiler profiler(dutyCycleCurrent.nsConfig);
    //const string fName = "Router::doConfig:";
    logMessage("CONFIG", agent, boost::trim_copy(config->toJson().toString()));

    // TODO: no need for this...
    auto newConfig = std::make_shared<AgentConfig>(*config);
    if (newConfig->roundRobinGroup == "")
        newConfig->roundRobinGroup = agent;

    AgentInfo & info = agents[agent];

    if (info.configured) {
        unconfigure(agent, *info.config);
        info.configured = false;
    }

    info.config = newConfig;
    //cerr << "configured " << agent << " strategy : " << info.config->strategy << " campaign "
    //     <<  info.config->campaign << endl;

    string bidRequestFormat = "jsonRaw";
    info.setBidRequestFormat(bidRequestFormat);

    configure(agent, *newConfig);
    info.configured = true;
    sendAgentMessage(agent, "GOTCONFIG", getCurrentTime());

    info.filterIndex = filters.addConfig(agent, info);

    // Broadcast that we have a new agent or it has a new configuration
    updateAllAgents();
}

void
Router::
unconfigure(const std::string & agent, const AgentConfig & config)
{
}

void
Router::
configureAgentOnExchange(std::shared_ptr<ExchangeConnector> const & exchange,
                         std::string const & agent,
                         AgentConfig & config,
                         bool includeReasons)
{
    auto name = exchange->exchangeName();

    auto ecomp = exchange->getCampaignCompatibility(config, includeReasons);
    if(!ecomp.isCompatible) {
        cerr << "campaign not compatible: " << ecomp.reasons << endl;
        return;
    }

    int numCompatibleCreatives = 0;

    for(auto & c : config.creatives) {
        auto ccomp = exchange->getCreativeCompatibility(c, includeReasons);
        if(!ccomp.isCompatible) {
            cerr << "creative not compatible: " << ccomp.reasons << endl;
        }
        else {
            std::lock_guard<ML::Spinlock> guard(c.lock);
            c.providerData[name] = ccomp.info;
            ++numCompatibleCreatives;
        }
    }

    if (numCompatibleCreatives == 0) {
        cerr << "no compatible creatives" << endl;
        return;
    }

    std::lock_guard<ML::Spinlock> guard(config.lock);
    config.providerData[name] = ecomp.info;
}

void
Router::
configure(const std::string & agent, AgentConfig & config)
{
    if (config.account.empty())
        throw ML::Exception("attempt to add an account with empty values");

    // For each exchange, check campaign and creative compatibility
    forAllExchanges([&] (const std::shared_ptr<ExchangeConnector> & exchange) {
        configureAgentOnExchange(exchange, agent, config);
    });

    auto onDone = [=] (std::exception_ptr exc, ShadowAccount&& ac)
        {
            //cerr << "got spend account for " << agent << ac << endl;
            if (exc)
                logException(exc, "Banker addAccount");
        };

    banker->addSpendAccount(config.account, Amount(), onDone);
}

Json::Value
Router::
getStats() const
{
    return Json::Value();
#if 0
    sendMesg(control(), "STATS");
    vector<string> stats = recvAll(control());

    Json::Value result = Json::parse(stats.at(0));

    return result;
#endif
}

Json::Value
Router::
getAgentInfo(const std::string & agent) const
{
    return getAgentEntry(agent).toJson();
}

Json::Value
Router::
getAllAgentInfo() const
{
    Json::Value result;

    auto onAgent = [&] (const AgentInfoEntry & info)
        {
            result[info.name] = info.toJson();
        };

    forEachAgent(onAgent);

    return result;
}

void
Router::
sendPings()
{
    for (auto it = agents.begin(), end = agents.end();
         it != end;  ++it) {
        const string & agent = it->first;
        AgentInfo & info = it->second;

        // 1.  Send out new pings
        Date now = Date::now();
        if (info.sendPing(0, now))
            sendAgentMessage(agent, "PING0", now, "null");
        if (info.sendPing(1, now))
            sendAgentMessage(agent, "PING1", now, "null");

        // 2.  Look at the trend
        //double mean, max;
    }
}

void
Router::
doPong(int level, const std::vector<std::string> & message)
{
    //cerr << "dopong (router)" << message << endl;

    string agent = message.at(0);
    Date sentTime = Date::parseSecondsSinceEpoch(message.at(2));
    Date receivedTime = Date::parseSecondsSinceEpoch(message.at(3));
    Date now = Date::now();

    double roundTripTime = now.secondsSince(sentTime);
    double outgoingTime = receivedTime.secondsSince(sentTime);
    double incomingTime = now.secondsSince(receivedTime);

    auto it = agents.find(agent);
    if (it == agents.end()) {
        cerr << "warning: dead agent sent a pong: " << agent << endl;
        return;
    }

    if (!it->second.configured)
        return;

    auto & info = it->second;
    info.gotPong(level, sentTime, receivedTime, now);

    const string & account = it->second.config->account.toString('.');
    recordOutcome(roundTripTime * 1000.0,
                  "accounts.%s.ping%d.roundTripTimeMs", account, level);
    recordOutcome(outgoingTime * 1000.0,
                  "accounts.%s.ping%d.outgoingTimeMs", account, level);
    recordOutcome(incomingTime * 1000.0,
                  "accounts.%s.ping%d.incomingTimeMs", account, level);
}

void
Router::
sendBidResponse(const std::string & agent,
                const AgentInfo & info,
                BidStatus status,
                Date timestamp,
                const std::string & message,
                const Id & auctionId,
                int spotNum,
                Amount price,
                const Auction * auction,
                const std::string & bidData,
                const Json::Value & metadata,
                const std::string & augmentationsStr)
{
    BidResultFormat format;
    switch (status) {
    case BS_WIN:   format = info.config->winFormat;   break;
    case BS_LOSS:  format = info.config->lossFormat;  break;
    default:       format = info.config->errorFormat;  break;
    }

    const char * statusStr = bidStatusToChar(status);

    switch (format) {
    case BRF_FULL:
        sendAgentMessage(agent, statusStr, timestamp, message, auctionId,
                         to_string(spotNum),
                         price.toString(),
                         (auction ? info.getBidRequestEncoding(*auction) : ""),
                         (auction ? info.encodeBidRequest(*auction) : ""),
                         bidData, metadata, augmentationsStr);
        break;

    case BRF_LIGHTWEIGHT:
        sendAgentMessage(agent, statusStr, timestamp, message, auctionId,
                         to_string(spotNum), price.toString());
        break;

    case BRF_NONE:
        break;
    }
}

void
Router::
forEachAgent(const OnAgentFn & onAgent) const
{
    GcLock::SharedGuard guard(allAgentsGc);
    const AllAgentInfo * ac = allAgents;
    if (!ac) return;

    std::for_each(ac->begin(), ac->end(), onAgent);
}

void
Router::
forEachAccountAgent(const AccountKey & account,
                    const OnAgentFn & onAgent) const
{
    GcLock::SharedGuard guard(allAgentsGc);
    const AllAgentInfo * ac = allAgents;
    if (!ac) return;

    auto it = ac->accountIndex.find(account);
    if (it == ac->accountIndex.end())
        return;

    for (auto jt = it->second.begin(), jend = it->second.end();
         jt != jend;  ++jt)
        onAgent(ac->at(*jt));
}

AgentInfoEntry
Router::
getAgentEntry(const std::string & agent) const
{
    GcLock::SharedGuard guard(allAgentsGc);
    const AllAgentInfo * ac = allAgents;
    if (!ac) return AgentInfoEntry();

    auto it = ac->agentIndex.find(agent);
    if (it == ac->agentIndex.end())
        return AgentInfoEntry();
    return ac->at(it->second);
}

void
Router::
submitToPostAuctionService(std::shared_ptr<Auction> auction,
                           Id adSpotId,
                           const Auction::Response & bid)
{
#if 0
    static std::mutex lock;
    std::unique_lock<std::mutex> guard(lock);

    cerr << endl;
    cerr << "submitted auction " << auction->id << ","
         << adSpotId << endl;

    backtrace();
#endif
    string auctionKey = auction->id.toString()
                        + "-" + adSpotId.toString()
                        + "-" + bid.agent;
    banker->detachBid(bid.account, auctionKey);

<<<<<<< HEAD
    SubmittedAuctionEvent event;
    event.auctionId = auction->id;
    event.adSpotId = adSpotId;
    event.lossTimeout = auction->lossAssumed;
    event.augmentations = auction->agentAugmentations[bid.agent];
    event.bidRequest = auction->request;
    event.bidRequestStr = auction->requestStr;
    event.bidRequestStrFormat = auction->requestStrFormat ;
    event.bidResponse = bid;

    Message<SubmittedAuctionEvent> message(std::move(event));
    
    try {    
        postAuctionEndpoint.sendMessage("AUCTION", message.toString());
    }
    catch (...) {
        recordHit("error.exception.unparseableJson");
        cerr << "Unparseable Json" << endl;
    }
=======
    if (postAuctionEndpoint.isConnected()) {
        SubmittedAuctionEvent event;
        event.auctionId = auction->id;
        event.adSpotId = adSpotId;
        event.lossTimeout = auction->lossAssumed;
        event.augmentations = auction->agentAugmentations[bid.agent];
        event.bidRequest = auction->request;
        event.bidRequestStr = auction->requestStr;
        event.bidRequestStrFormat = auction->requestStrFormat ;
        event.bidResponse = bid;

        Message<SubmittedAuctionEvent> message(std::move(event));
        postAuctionEndpoint.sendMessage("AUCTION", message.toString());
    }
>>>>>>> ef5ddd4a

    if (auction.unique()) {
        auctionGraveyard.tryPush(auction);
    }
}

void
Router::
throwException(const std::string & key, const std::string & fmt, ...)
{
    recordHit("error.exception");
    recordHit("error.exception.%s", key);

    string message;
    va_list ap;
    va_start(ap, fmt);
    try {
        message = vformat(fmt.c_str(), ap);
        va_end(ap);
    }
    catch (...) {
        va_end(ap);
        throw;
    }

    logRouterError("exception", key, message);
    throw ML::Exception("Router Exception: " + key + ": " + message);
}

void
Router::
debugAuctionImpl(const Id & auctionId, const std::string & type,
                 const std::vector<std::string> & args)
{
    Date now = Date::now();
    boost::unique_lock<ML::Spinlock> guard(debugLock);
    AuctionDebugInfo & entry
        = debugInfo.access(auctionId, now.plusSeconds(30.0));

    entry.addAuctionEvent(now, type, args);
}

void
Router::
debugSpotImpl(const Id & auctionId, const Id & spotId, const std::string & type,
              const std::vector<std::string> & args)
{
    Date now = Date::now();
    boost::unique_lock<ML::Spinlock> guard(debugLock);
    AuctionDebugInfo & entry
        = debugInfo.access(auctionId, now.plusSeconds(30.0));

    entry.addSpotEvent(spotId, now, type, args);
}

void
Router::
expireDebugInfo()
{
    boost::unique_lock<ML::Spinlock> guard(debugLock);
    debugInfo.expire();
}

void
Router::
dumpAuction(const Id & auctionId) const
{
    boost::unique_lock<ML::Spinlock> guard(debugLock);
    auto it = debugInfo.find(auctionId);
    if (it == debugInfo.end()) {
        //cerr << "*** unknown auction " << auctionId << " in "
        //     << debugInfo.size() << endl;
    }
    else it->second.dumpAuction();
}

void
Router::
dumpSpot(const Id & auctionId, const Id & spotId) const
{
    boost::unique_lock<ML::Spinlock> guard(debugLock);
    auto it = debugInfo.find(auctionId);
    if (it == debugInfo.end()) {
        //cerr << "*** unknown auction " << auctionId << " in "
        //     << debugInfo.size() << endl;
    }
    else it->second.dumpSpot(spotId);
}

/** MonitorProvider interface */
string
Router::
getProviderClass()
    const
{
    return "rtbRequestRouter";
}

MonitorIndicator
Router::
getProviderIndicators()
    const
{
    bool connectedToPal = postAuctionEndpoint.isConnected();

    MonitorIndicator ind;

    ind.serviceName = serviceName();
    ind.status = connectedToPal;
    ind.message = string()
        + "Connection to PAL: " + (connectedToPal ? "OK" : "ERROR");

    return ind;
}

void
Router::
startExchange(const std::string & type,
              const Json::Value & config)
{
    auto exchange = ExchangeConnector::create(type, *this, type);
    exchange->configure(config);
    exchange->start();

    std::shared_ptr<ExchangeConnector> item(exchange.release());
    addExchange(item);

    exchangeBuffer.push(item);
}

void
Router::
startExchange(const Json::Value & exchangeConfig)
{
    std::string exchangeType = exchangeConfig["exchangeType"].asString();
    startExchange(exchangeType, exchangeConfig);
}



} // namespace RTBKIT<|MERGE_RESOLUTION|>--- conflicted
+++ resolved
@@ -2719,27 +2719,6 @@
                         + "-" + bid.agent;
     banker->detachBid(bid.account, auctionKey);
 
-<<<<<<< HEAD
-    SubmittedAuctionEvent event;
-    event.auctionId = auction->id;
-    event.adSpotId = adSpotId;
-    event.lossTimeout = auction->lossAssumed;
-    event.augmentations = auction->agentAugmentations[bid.agent];
-    event.bidRequest = auction->request;
-    event.bidRequestStr = auction->requestStr;
-    event.bidRequestStrFormat = auction->requestStrFormat ;
-    event.bidResponse = bid;
-
-    Message<SubmittedAuctionEvent> message(std::move(event));
-    
-    try {    
-        postAuctionEndpoint.sendMessage("AUCTION", message.toString());
-    }
-    catch (...) {
-        recordHit("error.exception.unparseableJson");
-        cerr << "Unparseable Json" << endl;
-    }
-=======
     if (postAuctionEndpoint.isConnected()) {
         SubmittedAuctionEvent event;
         event.auctionId = auction->id;
@@ -2752,9 +2731,15 @@
         event.bidResponse = bid;
 
         Message<SubmittedAuctionEvent> message(std::move(event));
-        postAuctionEndpoint.sendMessage("AUCTION", message.toString());
-    }
->>>>>>> ef5ddd4a
+        
+        try {    
+            postAuctionEndpoint.sendMessage("AUCTION", message.toString());
+        }
+        catch (...) {
+            recordHit("error.exception.unparseableJson");
+            cerr << "Unparseable Json" << endl;
+        }
+    }
 
     if (auction.unique()) {
         auctionGraveyard.tryPush(auction);
