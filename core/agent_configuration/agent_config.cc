/* rtb_agent_config.cc
   Jeremy Barnes, 24 March 2011
   Copyright (c) 2011 Datacratic.  All rights reserved.

*/

#include "agent_config.h"
#include "jml/arch/exception.h"
#include "jml/utils/string_functions.h"
#include <boost/lexical_cast.hpp>
#include "rtbkit/common/auction.h"
#include "rtbkit/core/router/router_types.h"
#include "rtbkit/common/exchange_connector.h"

#define CRYPTOPP_ENABLE_NAMESPACE_WEAK 1
#include "crypto++/md5.h"


using namespace std;
using namespace ML;

namespace RTBKIT {


/*****************************************************************************/
/* CREATIVE                                                                  */
/*****************************************************************************/

Creative::
Creative(int width, int height,
         std::string name, int id, int tagId)
    : format(width,height), tagId(tagId), name(name), id(id)
{
}

void
Creative::
fromJson(const Json::Value & val)
{
    if (val.isMember("format")) {
        format.fromJson(val["format"]);
    }
    else {
        format.width = val["width"].asInt();
        format.height = val["height"].asInt();
    }
    name = val["name"].asString();

    id = -1;
    if (val.isMember("id"))
        id = val["id"].asInt();
    if (id == -1)
        throw ML::Exception("creatives require an ID to be specified");
    
    if (val.isMember("tagId"))
        tagId = val["tagId"].asInt();
    else tagId = -1;

    providerConfig = val["providerConfig"];
    
    if (tagId == -1)
        throw Exception("no tag ID in creative: " + val.toString());

    languageFilter.fromJson(val["languageFilter"], "languageFilter");
    locationFilter.fromJson(val["locationFilter"], "locationFilter");
    exchangeFilter.fromJson(val["exchangeFilter"], "exchangeFilter");
}

Json::Value
Creative::
toJson() const
{
    Json::Value result;
    result["format"] = format.toJson();
    result["name"] = name;
    if (id != -1)
        result["id"] = id;
    if (tagId != -1)
        result["tagId"] = tagId;
    if (!languageFilter.empty())
        result["languageFilter"] = languageFilter.toJson();
    if (!locationFilter.empty())
        result["locationFilter"] = locationFilter.toJson();
    if (!exchangeFilter.empty())
        result["exchangeFilter"] = exchangeFilter.toJson();
    if (!providerConfig.isNull())
        result["providerConfig"] = providerConfig;
    return result;
}

const Creative Creative::sampleWS
    (160, 600, "LeaderBoard", 0, 0);
const Creative Creative::sampleBB
    (300, 250, "BigBox", 1, 1);
const Creative Creative::sampleLB
    (728, 90,  "LeaderBoard", 2, 2);

bool
Creative::
compatible(const AdSpot & adspot) const
{
    return adspot.formats.compatible(format);
}

Json::Value jsonPrint(const Creative & c)
{
    return c.toJson();
}


/*****************************************************************************/
/* USER PARTITION                                                            */
/*****************************************************************************/

UserPartition::
UserPartition()
    : hashOn(NONE),
      modulus(1),
      includeRanges(1, Interval(0, 1))
{
}

void
UserPartition::
swap(UserPartition & other)
{
    std::swap(hashOn, other.hashOn);
    std::swap(modulus, other.modulus);
    includeRanges.swap(other.includeRanges);
}

void
UserPartition::
clear()
{
    hashOn = NONE;
    modulus = 1;
    includeRanges.clear();
}

uint64_t calcMd5(const std::string & str)
{
    CryptoPP::Weak::MD5 md5;
    
    union {
        uint64_t result;
        byte bytes[sizeof(uint64_t)];
    };
    
    md5.CalculateTruncatedDigest(bytes, sizeof(uint64_t),
                                 (const byte *)str.c_str(), str.size());
    
    return result;
}

bool
UserPartition::
matches(const UserIds & ids) const
{
    if (hashOn == NONE)
        return true;
    
    //cerr << "matches: hashOn " << hashOn << " modulus "
    //     << modulus << endl;

    uint32_t value;
    if (hashOn == NONE)
        value = 0;
    else if (hashOn == RANDOM)
        value = random();
    else {
        Id id;
        
        switch (hashOn) {
        case EXCHANGEID:   id = ids.exchangeId;   break;
        case PROVIDERID:   id = ids.providerId;   break;
        default:
            throw Exception("unknown hashOn");
        };
        
        if (!id) return false;

        // TODO: change this to a better hash once we get the chance
        // (clean break in campaigns)
        value = calcMd5(id.toString());

        //cerr << "s = " << s << " value = " << value << endl;
    }

    value %= modulus;

    //cerr << "mod = " << value << endl;

    for (unsigned i = 0;  i < includeRanges.size();  ++i) {
        //cerr << "checking in range " << includeRanges[i].first
        //     << "-" << includeRanges[i].last << endl;
        if (includeRanges[i].in(value)) return true;
        //cerr << "  ... not in" << endl;
    }
    
    //cerr << "not in anything" << endl;

    return false;
}

Json::Value
UserPartition::Interval::
toJson() const
{
    Json::Value result;
    result[0u] = first;
    result[1] = last;
    return result;
}

void
UserPartition::
fromJson(const Json::Value & json)
{
    UserPartition newPartition;
    newPartition.clear();

    for (auto it = json.begin(), end = json.end(); it != end;  ++it) {
        if (it.memberName() == "hashOn") {
            string name = it->asString();
            if (name == "null") newPartition.hashOn = NONE;
            else if (name == "random") newPartition.hashOn = RANDOM;
            else if (name == "exchangeId") newPartition.hashOn = EXCHANGEID;
            else if (name == "providerId") newPartition.hashOn = PROVIDERID;
            else throw Exception("unknown hashOn value %s", name.c_str());
        }
        else if (it.memberName() == "modulus") {
            newPartition.modulus = it->asInt();
        }
        else if (it.memberName() == "includeRanges") {
            const Json::Value & arr = *it;
            for (unsigned i = 0;  i < arr.size();  ++i) {
                const Json::Value & ival = arr[i];
                if (ival.size() != 2)
                    throw Exception("bad interval");
                int first = ival[0u].asInt();
                int last = ival[1].asInt();
                newPartition.includeRanges.push_back(Interval(first, last));
            }
        }
        else throw Exception("unknown user partition option: %s",
                             it.memberName().c_str());
    }

    swap(newPartition);
}

Json::Value
UserPartition::
toJson() const
{
    Json::Value result;
    string ho;
    switch (hashOn) {
    case NONE: ho = "null";  break;
    case RANDOM: ho = "random";  break;
    case EXCHANGEID: ho = "exchangeId";  break;
    case PROVIDERID: ho = "providerId";  break;
    default:
        throw ML::Exception("unknown hashOn");
    }
    result["hashOn"] = ho;
    result["modulus"] = modulus;
    for (unsigned i = 0;  i < includeRanges.size();  ++i)
        result["includeRanges"][i] = includeRanges[i].toJson();
    
    return result;
}


/*****************************************************************************/
/* AGENT CONFIG                                                             */
/*****************************************************************************/

AgentConfig::
AgentConfig()
    : test(false), roundRobinWeight(0),
      bidProbability(1.0), minTimeAvailableMs(5.0),
      maxInFlight(100),
      blacklistType(BL_OFF),
      blacklistScope(BL_ACCOUNT), blacklistTime(15.0),
      bidControlType(BC_RELAY), fixedBidCpmInMicros(0),
      winFormat(BRF_FULL),
      lossFormat(BRF_LIGHTWEIGHT),
      errorFormat(BRF_LIGHTWEIGHT)
{
    addAugmentation("random");
}

void
AgentConfig::
parse(const std::string & jsonStr)
{
    Json::Value val = Json::parse(jsonStr);
    fromJson(val);
}

void
AgentConfig::SegmentInfo::
fromJson(const Json::Value & json)
{
    for (auto it = json.begin(), end = json.end(); it != end;  ++it) {
        if (it.memberName() == "excludeIfNotPresent") {
            excludeIfNotPresent = it->asBool();
            continue;
        }
        
        const Json::Value & val = *it;

        if (it.memberName() == "include") {
            include = SegmentList::createFromJson(val);
            include.sort();
        }
        else if (it.memberName() == "exclude") {
            exclude = SegmentList::createFromJson(val);
            exclude.sort();
        }
        else if (it.memberName() == "applyToExchanges")
            applyToExchanges.fromJson(val, "segmentFilter applyToExchanges");
        else {
            throw Exception("segmentFilter has invalid key: %s",
                            it.memberName().c_str());
        }
    }
}

IncludeExcludeResult
AgentConfig::SegmentInfo::
process(const SegmentList & segments) const
{
    if (segments.empty()) 
        return IE_NO_DATA;

    if (!include.empty() && !include.match(segments))
        return IE_NOT_INCLUDED;
    
    if (exclude.match(segments))
        return IE_EXCLUDED;
    
    return IE_PASSED;
}

AgentConfig::HourOfWeekFilter::
HourOfWeekFilter()
{
    for (unsigned i = 0;  i < 168;  ++i)
        hourBitmap.set(i);
}

bool
AgentConfig::HourOfWeekFilter::
isDefault() const
{
    return hourBitmap.all();
}

bool
AgentConfig::HourOfWeekFilter::
isIncluded(Date date) const
{
    if (isDefault())
        return true;
    if (date == Date())
        throw ML::Exception("null auction date with hour of week filter on");
    int hour = date.hourOfWeek();
    return hourBitmap[hour];
}

void
AgentConfig::HourOfWeekFilter::
fromJson(const Json::Value & val)
{
    string s = val["hourlyBitmapSundayMidnightUtc"].asString();
    if (s.length() != 168)
        throw ML::Exception("Hourly bitmap string needs 168 characters");
    for (unsigned i = 0;  i < 168;  ++i) {
        if (s[i] == '0')
            hourBitmap[i] = 0;
        else if (s[i] == '1')
            hourBitmap[i] = 1;
        else throw ML::Exception("Hourly bitmap must contain only 0 or 1 "
                                 "characters");
    }
}

Json::Value
AgentConfig::HourOfWeekFilter::
toJson() const
{
    string bitmap;
    for (unsigned i = 0;  i < 168;  ++i)
        bitmap += '0' + int(hourBitmap[i] != 0);
    Json::Value result;
    result["hourlyBitmapSundayMidnightUtc"] = bitmap;
    return result;
}

Json::Value toJson(BidResultFormat fmt)
{
    switch (fmt) {
    case BRF_FULL:         return "full";
    case BRF_LIGHTWEIGHT:  return "lightweight";
    case BRF_NONE:         return "none";
    default:
        throw ML::Exception("unknown BidResultFormat");
    }
}

void fromJson(BidResultFormat & fmt, const Json::Value & j)
{
    string s = lowercase(j.asString());
    if (s == "full")
        fmt = BRF_FULL;
    else if (s == "lightweight")
        fmt = BRF_LIGHTWEIGHT;
    else if (s == "none")
        fmt = BRF_NONE;
    else throw ML::Exception("unknown BidResultFormat " + s + ": accepted "
                             "full, lightweight, none");
}

void
AgentConfig::
fromJson(const Json::Value & json)
{
    *this = createFromJson(json);
}

AgentConfig
AgentConfig::
createFromJson(const Json::Value & json)
{
    AgentConfig newConfig;
    newConfig.augmentations.clear();

    for (auto it = json.begin(), end = json.end(); it != end;  ++it) {
        //cerr << "parsing " << it.memberName() << " with value " << *it << endl;

        if (it.memberName() == "account")
            newConfig.account = AccountKey::fromJson(*it);
        else if (it.memberName() == "test") {
            newConfig.test = it->asBool();
        }
        else if (it.memberName() == "requiredIds") {
            if (!it->isArray())
                throw Exception("requiredIds must be an array of string");
            for (unsigned i = 0;  i < it->size();  ++i) {
                const Json::Value & val = (*it)[i];
                newConfig.requiredIds.push_back(val.asString());
            }
        }
        else if (it.memberName() == "roundRobin") {
            for (auto jt = it->begin(), jend = it->end();
                 jt != jend;  ++jt) {
                if (jt.memberName() == "group")
                    newConfig.roundRobinGroup = jt->asString();
                else if (jt.memberName() == "weight")
                    newConfig.roundRobinWeight = jt->asInt();
                else throw Exception("roundRobin group had unknown key "
                                     + jt.memberName());
            }
        }
        else if (it.memberName() == "creatives") {
            //cerr << "doing " << it->size() << " creatives" << endl;

            newConfig.creatives.resize(it->size());

            for (unsigned i = 0;
                 i < newConfig.creatives.size();  ++i) {
                try {
                    newConfig.creatives[i].fromJson((*it)[i]);
                    if (newConfig.creatives[i].tagId == -1)
                        throw Exception("invalid tag in creative "
                                        + boost::lexical_cast<std::string>((*it)[i]));
                    ;
                } catch (const std::exception & exc) {
                    throw Exception("parsing creative %d: %s",
                                    i, exc.what());
                }
            }

            //cerr << "got " << newConfig.creatives.size() << " creatives" << endl;
        }
        else if (it.memberName() == "bidProbability") {
            newConfig.bidProbability = it->asDouble();
            if (newConfig.bidProbability < 0 || newConfig.bidProbability > 1.0)
                throw Exception("bidProbability %f not beween 0 and 1",
                                newConfig.bidProbability);
        }
        else if (it.memberName() == "minTimeAvailableMs") {
            newConfig.minTimeAvailableMs = it->asDouble();
            if (newConfig.minTimeAvailableMs < 0)
                throw Exception("minTimeAvailableMs %f not beween 0 and 1",
                                newConfig.minTimeAvailableMs);
        }
        else if (it.memberName() == "maxInFlight") {
            newConfig.maxInFlight = it->asInt();
            if (newConfig.maxInFlight < 0)
                throw Exception("maxInFlight has wrong value: %d",
                                newConfig.maxInFlight);
        }
        else if (it.memberName() == "userPartition") {
            newConfig.userPartition.fromJson(*it);
        }
        else if (it.memberName() == "urlFilter")
            newConfig.urlFilter.fromJson(*it, "urlFilter");
        else if (it.memberName() == "hostFilter")
            newConfig.hostFilter.fromJson(*it, "hostFilter");
        else if (it.memberName() == "locationFilter")
            newConfig.locationFilter.fromJson(*it, "locationFilter");
        else if (it.memberName() == "languageFilter")
            newConfig.languageFilter.fromJson(*it, "languageFilter");
        else if (it.memberName() == "exchangeFilter")
            newConfig.exchangeFilter.fromJson(*it, "exchangeFilter");
        else if (it.memberName() == "segmentFilter") {
            for (auto jt = it->begin(), jend = it->end();
                 jt != jend;  ++jt) {
                string source = jt.memberName();
                newConfig.segments[source].fromJson(*jt);
            }
        }
        else if (it.memberName() == "tagFilter") {
            newConfig.tagFilter.fromJson(*it);
        }
        else if (it.memberName() == "foldPositionFilter") {
            newConfig.foldPositionFilter.fromJson(*it, "foldPositionFilter");
        }
        else if (it.memberName() == "hourOfWeekFilter") {
            newConfig.hourOfWeekFilter.fromJson(*it);
        }
        else if (it.memberName() == "augmentationFilter") {
            newConfig.augmentationFilter.fromJson(*it, "augmentationFilter");
        }
        else if (it.memberName() == "augment") {
            if (!it->isObject())
                throw Exception("augment must be an object of augmentor name to config");

            for (auto jt = (*it).begin(), end = (*it).end(); jt != end; ++jt)
                newConfig.addAugmentation(jt.memberName(), *jt);
        }
        else if (it.memberName() == "blacklist") {
            for (auto jt = it->begin(), jend = it->end();
                 jt != jend;  ++jt) {
                const Json::Value & val = *jt;
                if (jt.memberName() == "type") {
                    if (val.isNull())
                        newConfig.blacklistType = BL_OFF;
                    else {
                        string s = ML::lowercase(val.asString());
                        if (s == "off")
                            newConfig.blacklistType = BL_OFF;
                        else if (s == "user")
                            newConfig.blacklistType = BL_USER;
                        else if (s == "user_site")
                            newConfig.blacklistType = BL_USER_SITE;
                        else throw Exception("invalid blacklist type " + s);
                    }
                }
                else if (jt.memberName() == "time") {
                    newConfig.blacklistTime = val.asDouble();
                }
                else if (jt.memberName() == "scope") {
                    string s = ML::lowercase(val.asString());
                    if (s == "agent")
                        newConfig.blacklistScope = BL_AGENT;
                    else if (s == "account")
                        newConfig.blacklistScope = BL_ACCOUNT;
                    else throw Exception("invalid blacklist scope " + s);
                }
                else throw Exception("blacklist has invalid key: %s",
                                     jt.memberName().c_str());
            }
        }
        else if (it.memberName() == "visits") {
            for (auto jt = it->begin(), jend = it->end();
                 jt != jend;  ++jt) {
                const Json::Value & val = *jt;
                if (jt.memberName() == "channels") {
                    newConfig.visitChannels = SegmentList::createFromJson(val);
                }
                else if (jt.memberName() == "includeUnmatched") {
                    newConfig.includeUnmatchedVisits = val.asBool();
                }
                else throw Exception("visits has invalid key: %s",
                                     jt.memberName().c_str());
            }
        }
        else if (it.memberName() == "bidControl") {
            for (auto jt = it->begin(), jend = it->end();
                 jt != jend;  ++jt) {
                const Json::Value & val = *jt;
                if (jt.memberName() == "type") {
                    string s = ML::lowercase(val.asString());
                    if (s == "relay")
                        newConfig.bidControlType = BC_RELAY;
                    else if (s == "relay_fixed")
                        newConfig.bidControlType = BC_RELAY_FIXED;
                    else if (s == "fixed")
                        newConfig.bidControlType = BC_FIXED;
                    else throw Exception("invalid bid control value " + s);
                }
                else if (jt.memberName() == "fixedBidCpmInMicros") {
                    newConfig.fixedBidCpmInMicros = val.asInt();
                }
                else throw Exception("bidControl has invalid key: %s",
                                     jt.memberName().c_str());
            }
        }
        else if (it.memberName() == "providerConfig") {
            newConfig.providerConfig = *it;
        }
        else if (it.memberName() == "winFormat") {
            RTBKIT::fromJson(newConfig.winFormat, *it);
        }
        else if (it.memberName() == "lossFormat") {
            RTBKIT::fromJson(newConfig.lossFormat, *it);
        }
        else if (it.memberName() == "errorFormat") {
            RTBKIT::fromJson(newConfig.errorFormat, *it);
        }
        else throw Exception("unknown config option: %s",
                             it.memberName().c_str());
    }

    if (newConfig.account.empty())
        throw Exception("each agent must have an account specified");
    
    if (newConfig.creatives.empty())
        throw Exception("can't configure a agent with no creatives");

    return newConfig;
}

Json::Value
AgentConfig::SegmentInfo::
toJson() const
{
    Json::Value result;
    if (!include.empty())
        result["include"] = include.toJson();
    if (!exclude.empty())
        result["exclude"] = exclude.toJson();
    result["excludeIfNotPresent"] = excludeIfNotPresent;
    if (!applyToExchanges.empty())
        result["applyToExchanges"] = applyToExchanges.toJson();
    return result;
}

Json::Value
AgentConfig::
toJson(bool includeCreatives) const
{
    Json::Value result;
    result["account"] = account.toJson();
    result["test"] = test;
    if (roundRobinGroup != "") {
        result["roundRobin"]["group"] = roundRobinGroup;
        if (roundRobinWeight != 0)
            result["roundRobin"]["weight"] = roundRobinWeight;
    }
    if (bidProbability != 1.0)
        result["bidProbability"] = bidProbability;
    result["minTimeAvailableMs"] = minTimeAvailableMs;
    if (maxInFlight != 100)
        result["maxInFlight"] = maxInFlight;

    if (!urlFilter.empty())
        result["urlFilter"] = urlFilter.toJson();
    if (!hostFilter.empty())
        result["hostFilter"] = hostFilter.toJson();
    if (!locationFilter.empty())
        result["locationFilter"] = locationFilter.toJson();
    if (!languageFilter.empty())
        result["languageFilter"] = languageFilter.toJson();
    if (!exchangeFilter.empty())
        result["exchangeFilter"] = exchangeFilter.toJson();
    if (!augmentationFilter.empty())
        result["augmentationFilter"] = augmentationFilter.toJson();
    if (!requiredIds.empty()) {
        for (unsigned i = 0;  i < requiredIds.size();  ++i)
            result["requiredIds"][i] = requiredIds[i];
    }
    if (!userPartition.empty())
        result["userPartition"] = userPartition.toJson();
    if (!creatives.empty() && includeCreatives)
        result["creatives"] = collectionToJson(creatives, JsonPrint());
    else if (!creatives.empty()) {
        Json::Value creativeInfo;
        for (unsigned i = 0;  i < creatives.size();  ++i)
            creativeInfo[i] = creatives[i].format.print();
        result["creatives"] = creativeInfo;
    }
    if (!segments.empty()) {
        Json::Value segmentInfo;
        for (auto it = segments.begin(), end = segments.end();
             it != end;  ++it) {
            segmentInfo[it->first] = it->second.toJson();
        }
        result["segmentFilter"] = segmentInfo;
    }

    if (!augmentations.empty()) {
        Json::Value aug;
        for (unsigned i = 0;  i < augmentations.size();  ++i)
            aug[augmentations[i].name] = augmentations[i].config;
        result["augment"] = aug;
    }
    if (!hourOfWeekFilter.isDefault()) {
        result["hourOfWeekFilter"] = hourOfWeekFilter.toJson();
    }

    if (!foldPositionFilter.empty()) {
        result["foldPositionFilter"] = foldPositionFilter.toJson();
    }
    if (hasBlacklist()) {
        Json::Value & bl = result["blacklist"];
        if (blacklistTime != 0.0)
            bl["time"] = blacklistTime;
        switch (blacklistType) {
        case BL_OFF: bl["type"] = "OFF";  break;
        case BL_USER: bl["type"] = "USER";  break;
        case BL_USER_SITE: bl["type"] = "USER_SITE";  break;
        default:
            throw ML::Exception("unknown blacklist type");
        }

        switch (blacklistScope) {
        case BL_AGENT: bl["scope"] = "AGENT";  break;
        case BL_ACCOUNT: bl["scope"] = "ACCOUNT";  break;
        default:
            throw ML::Exception("unknown blacklist scope");
        }
    }

    if (!visitChannels.empty()) {
        Json::Value & v = result["visits"];
        v["channels"] = visitChannels.toJson();
        v["includeUnmatched"] = includeUnmatchedVisits;
    }

    if (true) {
        Json::Value & bc = result["bidControl"];
        switch (bidControlType) {
        case BC_RELAY: bc["type"] = "RELAY";  break;
        case BC_RELAY_FIXED: bc["type"] = "RELAY_FIXED";  break;
        case BC_FIXED: bc["type"] = "FIXED";  break;
        default:
            throw ML::Exception("unknown bid control type");
        }
        bc["fixedBidCpmInMicros"] = fixedBidCpmInMicros;
    }

    if (!providerConfig.isNull()) {
        result["providerConfig"] = providerConfig;
    }

    result["winFormat"] = RTBKIT::toJson(winFormat);
    result["lossFormat"] = RTBKIT::toJson(lossFormat);
    result["errorFormat"] = RTBKIT::toJson(errorFormat);
    
    return result;
}

BiddableSpots
AgentConfig::
canBid(const ExchangeConnector * exchangeConnector,
       const std::vector<AdSpot> & spots,
       const std::string & exchange,
       const std::string & protocolVersion,
       const std::string & language,
       const Utf8String & location, uint64_t locationHash,
       ML::Lightweight_Hash<uint64_t, int> & locationCache) const
{
    BiddableSpots result;

#if 0
    if (exchangeConnector) {
        exchangeName = exchangeConnector->exchangeName();

        auto it = providerData.find(exchangeName);
        if (it == providerData.end()) {
            if (doFilterStat)
                doFilterStat("static.001_exchangeRejectedCampaign");
            return BiddableSpots();
        }

        exchangeInfo = it->second.get();

        /* Now we know the exchange connector likes the campaign, we
           should check that the campaign and bid request are compatible.
           
           First we pre-filter
        */
        if (!exchangeConnector->bidRequestPreFilter(request, *this, exchangeInfo)) {
            if (doFilterStat)
                doFilterStat("static.001_exchangeMismatchBidRequestCampaignPre");
            return BiddableSpots();
        }
    }
#endif

    // TODO: do a lookup, not an exhaustive scan
    for (unsigned i = 0;  i < spots.size();  ++i) {
        //cerr << "trying spot " << i << endl;

        // Check that the fold position matches
        if (!foldPositionFilter.isIncluded(spots[i].position))
            continue;

        SmallIntVector matching;
        for (unsigned j = 0;  j < creatives.size();  ++j) {
    //        cerr << "spot: " << spots[i].width << "x" << spots[i].height
    //             << " creative: " << creatives[j].width << "x"
    //             << creatives[j].height << endl;
            if (creatives[j].compatible(spots[i])
                && creatives[j].exchangeFilter.isIncluded(exchange)
                && creatives[j].languageFilter.isIncluded(language)
                && creatives[j].locationFilter.isIncluded(location, locationHash, locationCache))
                matching.push_back(j);
        }
        if (!matching.empty())
            result.push_back(make_pair(i, matching));
    }
    
    return result;
}

BiddableSpots
AgentConfig::
isBiddableRequest(const ExchangeConnector * exchangeConnector,
                  const BidRequest& request,
                  AgentStats& stats,
                  RequestFilterCache& cache,
                  const FilterStatFn & doFilterStat) const
{
    /* First, check that the exchange has blessed this campaign as being
       biddable.  If not, we don't go any further. */
<<<<<<< HEAD
    const void * exchangeInfo = 0;
=======
    const void * exchangeInfo = NULL;
>>>>>>> f8a772f4
    std::string exchangeName;

    if (exchangeConnector) {
        exchangeName = exchangeConnector->exchangeName();

        //cerr << "exchangeName = " << exchangeName
        //     << " providerData.size() = " << providerData.size()
        //     << endl;

        auto it = providerData.find(exchangeName);
        if (it == providerData.end()) {
            if (doFilterStat)
                doFilterStat("static.001_exchangeRejectedCampaign");
            return BiddableSpots();
        }

        exchangeInfo = it->second.get();

        /* Now we know the exchange connector likes the campaign, we
           should check that the campaign and bid request are compatible.
           
           First we pre-filter
        */
        if (!exchangeConnector->bidRequestPreFilter(request, *this, exchangeInfo)) {
            if (doFilterStat)
                doFilterStat("static.001_exchangeMismatchBidRequestCampaignPre");
            return BiddableSpots();
        }
    }

    /* Find matching creatives for the agent.  This includes fold position
       filtering.
    */
    BiddableSpots biddableSpots = canBid(
            exchangeConnector,
            request.spots,
            request.exchange,
            request.protocolVersion,
            cache.language,
            cache.location,
            cache.locationHash,
            cache.locationFilter);

    //cerr << "agent " << it->first << " spots "
    //     << biddableSpots.size() << endl;

    if (biddableSpots.empty()) {
        //cerr << "no biddable spots" << endl;
        ML::atomic_inc(stats.noSpots);
        if (doFilterStat) doFilterStat("static.010_noSpots");
        return BiddableSpots();
    }

    /* Check for generic ID filtering. */
    if (!requiredIds.empty()) {
        for (unsigned i = 0;  i < requiredIds.size();  ++i) {
            if (!request.userIds.count(requiredIds[i])) {
                ML::atomic_inc(stats.requiredIdMissing);
                if (doFilterStat)
                    doFilterStat(("static.030_missingRequiredId_"
                                  + requiredIds[i]).c_str());
                return BiddableSpots();
            }
        }
    }

    /* Check for hour of week. */
    if (!hourOfWeekFilter.isIncluded(request.timestamp)) {
        ML::atomic_inc(stats.hourOfWeekFiltered);
        if (doFilterStat) doFilterStat("static.040_hourOfWeek");
        return BiddableSpots();
    }

    /* Check for the exchange. */
    if (!exchangeFilter.isIncluded(request.exchange)) {
        ML::atomic_inc(stats.exchangeFiltered);
        if (doFilterStat) doFilterStat("static.050_exchangeFiltered");
        return BiddableSpots();
    }
    
    ML::atomic_inc(stats.passedStaticPhase1);

    /* Check for the location. */
    if (!locationFilter.isIncluded(
                    cache.location, cache.locationHash, cache.locationFilter))
    {
        ML::atomic_inc(stats.locationFiltered);
        if (doFilterStat) doFilterStat("static.060_locationFiltered");
        return BiddableSpots();
    }

    /* Check for language. */
    if (!languageFilter.isIncluded(
                    cache.language, cache.languageHash, cache.languageFilter))
    {
        ML::atomic_inc(stats.languageFiltered);
        if (doFilterStat) doFilterStat("static.070_languageFiltered");
        return BiddableSpots();
    }

    ML::atomic_inc(stats.passedStaticPhase2);

    /* Check for segment inclusion/exclusion. */
    bool exclude = false;
    int segNum = 0;
    for (auto it = segments.begin(), end = segments.end();
         !exclude && it != end;  ++it, ++segNum)
    {
        // Check if the exchange applies to this segment filter
        if (!it->second.applyToExchanges.isIncluded(request.exchange))
            continue;

        // Look up this segment source in the bid request
        auto segs = request.segments.find(it->first);

        // If not found, then check what the default response is
        if (segs == request.segments.end()) {
            exclude = it->second.excludeIfNotPresent;
            ML::atomic_inc(stats.segmentsMissing);
            if (exclude) {
                if (doFilterStat) doFilterStat(
                        ("static.080_segmentInfoMissing_" + it->first).c_str());
            }
        }
        else {
            const auto & segments = segs->second;

            // Check what the include/exclude list says
            IncludeExcludeResult inc = it->second.process(*segments);

            switch (inc) {
            case IE_NO_DATA:
                exclude = it->second.excludeIfNotPresent;
                if (doFilterStat) doFilterStat(
                             ("static.080_segmentHasNoData_" + it->first).c_str());
                break;
            case IE_NOT_INCLUDED:
            case IE_EXCLUDED:
                if (doFilterStat) doFilterStat(
                             ("static.080_segmentExcluded_" + it->first).c_str());
                exclude = true;
                break;
            case IE_PASSED:
                break;
            }
        }

        if (segNum == 0 && exclude)
            ML::atomic_inc(stats.filter1Excluded);
        else if (segNum == 1 && exclude)
            ML::atomic_inc(stats.filter2Excluded);
        else if (exclude)
            ML::atomic_inc(stats.filternExcluded);
    }

    if (exclude) {
        ML::atomic_inc(stats.segmentFiltered);
        return BiddableSpots();
    }

    ML::atomic_inc(stats.passedStaticPhase3);

    /* Check that the user partition matches. */
    if (!userPartition.matches(request.userIds)) {
        ML::atomic_inc(stats.userPartitionFiltered);
        if (doFilterStat) doFilterStat("static.080_userPartitionFiltered");
        return BiddableSpots();
    }

    /* Check for blacklisted domains. */
    if (!hostFilter.isIncluded(request.url, cache.urlHash, cache.urlFilter)) {
        ML::atomic_inc(stats.urlFiltered);
        if (doFilterStat) doFilterStat("static.085_hostFiltered");
        return BiddableSpots();
    }

    /* Check for blacklisted URLs. */
    if (!urlFilter.isIncluded(
                    request.url.toString(), cache.urlHash, cache.urlFilter))
    {
        ML::atomic_inc(stats.urlFiltered);
        if (doFilterStat) doFilterStat("static.090_urlFiltered");
        return BiddableSpots();
    }

    /* Finally, perform any expensive filtering in the exchange connector. */
    if (exchangeConnector) {

        if (!exchangeConnector->bidRequestPostFilter(request, *this, exchangeInfo)) {
            if (doFilterStat)
                doFilterStat("static.099_exchangeMismatchBidRequestCampaignPost");
            return BiddableSpots();
        }
    }

    return biddableSpots;
}

void
AgentConfig::
addAugmentation(const std::string & name, Json::Value config)
{
    
    AugmentationInfo info;
    info.name = name;
    info.config = std::move(config);

    addAugmentation(info);
}

void
AgentConfig::
addAugmentation(AugmentationInfo info)
{
    for (auto & a: augmentations)
        if (a.name == info.name)
            throw ML::Exception("augmentor " + a.name + " is specified twice");

    augmentations.push_back(std::move(info));

    std::sort(augmentations.begin(), augmentations.end());
}

} // namespace RTBKIT
<|MERGE_RESOLUTION|>--- conflicted
+++ resolved
@@ -840,11 +840,7 @@
 {
     /* First, check that the exchange has blessed this campaign as being
        biddable.  If not, we don't go any further. */
-<<<<<<< HEAD
-    const void * exchangeInfo = 0;
-=======
-    const void * exchangeInfo = NULL;
->>>>>>> f8a772f4
+    const void * exchangeInfo = nullptr;
     std::string exchangeName;
 
     if (exchangeConnector) {
