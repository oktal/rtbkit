/** openrtb.h                                                      -*- C++ -*-
    Jeremy Barnes, 21 February 2013
    Copyright (c) 2013 Datacratic Inc.  All rights reserved.

    This file is part of RTBkit.

    Programmatic Description of the OpenRTB 2.0 specification.

    Documentation is taken from the OpenRTB Specification 2.0 available at
    http://www.iab.net/media/file/OpenRTB_API_Specification_Version2.0_FINAL.PDF

    That document has the following license:

    OpenRTB Specification by OpenRTB is licensed under a Creative Commons
    Attribution 3.0 License, based on a work at openrtb.info. Permissions
    beyond the scope of this license may be available at http://openrtb.info.
    To view a copy of this license, visit
    http://creativecommons.org/licenses/by/3.0/
    or write to Creative Commons, 171 Second Street, Suite 300, San Francisco,
    CA 94105, USA.
*/

#pragma once

#include <string>
#include <memory>
#include <vector>
#include "soa/types/id.h"
#include "soa/types/string.h"
#include "soa/types/url.h"
#include "jml/utils/compact_vector.h"
#include "soa/jsoncpp/value.h"
#include "soa/types/basic_value_descriptions.h"
#include <iostream>

namespace OpenRTB {


using std::string;
using std::vector;
using std::unique_ptr;

using namespace Datacratic;


/*****************************************************************************/
/* MIME TYPES                                                                */
/*****************************************************************************/

struct MimeType {
    MimeType(const std::string & type = "")
        : type(type)
    {
    }

    std::string type;
    //int val;
};


/*****************************************************************************/
/* CONTENT CATEGORIES                                                        */
/*****************************************************************************/

/** 6.1 Content Categories

    The following list represents the IAB’s contextual taxonomy for
    categorization.  Standard IDs have been adopted to easily support the
    communication of primary and secondary categories for various objects.

    Note to the reader: This OpenRTB table has values derived from the IAB
    Quality Assurance Guidelines (QAG). Users of OpenRTB should keep in
    synch with updates to the QAG values as published on IAB.net.

    (This is a huge taxonomy... there are no enumerated values).
*/

struct ContentCategory {

    ContentCategory(const std::string & val = "")
        : val(val)
    {
    }

    string val;

#if 0    
    ContentCategory(int l1 = -1, int l2 = -1)
        : l1(l1), l2(l2)
    {
    }

    int l1;
    int l2;
#endif
};


/*****************************************************************************/
/* BANNER AD TYPES                                                           */
/*****************************************************************************/

/** 6.2 Banner Ad Types

    The following table indicates the types of ads that can be accepted by the
    exchange unless restricted by publisher site settings.
*/

struct BannerAdType: public TaggedEnum<BannerAdType> {
    enum Vals {
        UNSPECIFIED = -1,  ///< Not explicitly specified

        XHTML_TEXT = 1,    ///< XHTML text ad. (usually mobile)
        XHTML_BANNER = 2,  ///< XHTML banner ad. (usually mobile)
        JAVASCRIPT = 3,    ///< JavaScript ad; must be valid XHTML (i.e., script tags included).
        IFRAME = 4         ///< Full iframe HTML
    };
};

/*****************************************************************************/
/* CREATIVE ATTRIBUTES                                                       */
/*****************************************************************************/

/** 6.3 Creative Attributes

    The following table specifies a standard list of creative attributes that
    can describe an ad being served or serve as restrictions of thereof.
*/

struct CreativeAttribute: public TaggedEnum<CreativeAttribute> {
    enum Vals {
        UNSPECIFIED = -1,  ///< Not explicitly specified

        AUDIO_AD_AUTO_PLAY = 1,
        AUDIO_AD_USER_INITIATED = 2,
        EXPANDABLE_AUTOMATIC = 3,
        EXPANDABLE_USER_INITIATED_CLICK = 4,
        EXPANDABLE_USER_INITIATED_ROLLOVER = 5,
        IN_BANNER_VIDEO_AD_AUTO_PLAY = 6,
        IN_BANNER_VIDEO_AD_USER_INITIATED = 7,
        POP = 8,
        PROVOCATIVE_OR_SUGGESTIVE_IMAGERY = 9,
        SHAKY_FLASHING_FLICKERING_EXTREME_ANIMATION_SMILEYS = 10,
        SURVEYS = 11,
        TEXT_ONLY = 12,
        USER_INTERACTIVE = 13,
        WINDOWS_DIALOG_OR_ALERT_STYLE = 14,
        HAS_AUDIO_ON_OFF_BUTTON = 15,
        AD_CAN_BE_SKIPPED = 16
    };
};


/*****************************************************************************/
/* API FRAMEWORKS                                                            */
/*****************************************************************************/

/** 6.4 API Frameworks

    This is a list of API frameworks.
*/

struct ApiFramework: public TaggedEnum<ApiFramework> {
    enum Vals {
        UNSPECIFIED = -1,  ///< Not explicitly specified

        VPAID_1 = 1,    ///< IAB Video Player-Ad Interface Definitions V1
        VPAID_2 = 2,    ///< IAB Video Player-Ad Interface Definitions V2
        MRAID = 3,      ///< IAB Mobile Rich Media Ad Interface Definitions
        ORMMA = 4       ///< Google Open Rich Media Mobile Advertising
    };
};


/*****************************************************************************/
/* AD POSITION                                                               */
/*****************************************************************************/

/** 6.5 Ad Position

    The following table specifies the position of the ad as a relative
    measure of visibility or prominence.
    
    Note to the reader: This OpenRTB table has values derived from the IAB
    Quality Assurance Guidelines (QAG). Users of OpenRTB should keep in
    synch with updates to the QAG values as published on IAB.net.
*/

struct AdPosition: public TaggedEnum<AdPosition, 0> {
    enum Vals {
        UNSPECIFIED = -1,  ///< Not explicitly specified

        UNKNOWN = 0,
        ABOVE = 1,
        BETWEEN_DEPRECATED = 2,
        BELOW = 3,
        HEADER = 4,
        FOOTER = 5,
        SIDEBAR = 6,
        FULLSCREEN = 7
    };
};


/*****************************************************************************/
/* VIDEO LINEARITY                                                           */
/*****************************************************************************/

/** 6.6 Video Linearity

    The following table indicates the options for video linearity.
    "In-stream" or "linear" video refers to pre-roll, post-roll, or mid-roll
    video ads where the user is forced to watch ad in order to see the video
    content. “Overlay” or “non-linear” refer to ads that are shown on top of
    the video content.  Note to the reader: This OpenRTB table has values
    derived from the IAB Quality Assurance Guidelines (QAG). Users of OpenRTB
    should keep in synch with updates to the QAG values as published on
    IAB.net.
*/

struct VideoLinearity: public TaggedEnum<VideoLinearity> {
    enum Vals {
        UNSPECIFIED = -1,  ///< Not explicitly specified

        IN_STREAM = 1,
        OVERLAY = 2
    };
};


/*****************************************************************************/
/* VIDEO BID RESPONSE PROTOCOLS                                              */
/*****************************************************************************/

/** 6.7 Video Bid Response Protocols

    The following table lists the options for video bid response protocols
    that could be supported by an exchange.
*/

struct VideoBidResponseProtocol: public TaggedEnum<VideoBidResponseProtocol> {
    enum Vals {
        UNSPECIFIED = -1,  ///< Not explicitly specified

        VAST1 = 1,
        VAST2 = 2,
        VAST3 = 3,
        VAST1_WRAPPER = 4,
        VAST2_WRAPPER = 5,
        VAST3_WRAPPER = 6
    };
};

/*****************************************************************************/
/* VIDEO PLAYBACK METHODS                                                    */
/*****************************************************************************/

/** 6.8 Video Playback Methods

 */

struct VideoPlaybackMethod: public TaggedEnum<VideoPlaybackMethod> {
    enum Vals {
        UNSPECIFIED = -1,  ///< Not explicitly specified

        AUTO_PLAY_SOUND_ON = 1,
        AUTO_PLAY_SOUND_OFF = 2,
        CLICK_TO_PLAY = 3,
        MOUSE_OVER = 4
    };
};


/*****************************************************************************/
/* VIDEO START DELAY                                                         */
/*****************************************************************************/

/** 6.9 Video Start Delay

    The following table lists the various options for the video start delay.
    If the start delay value is greater than 0 then the position is mid-roll,
    and the value represents the number of seconds into the content that the
    ad will be displayed.  If the start delay time is not available, the
    exchange can report the position of the ad in general terms using this
    table of negative numbers.
*/

struct VideoStartDelay: public TaggedEnum<VideoStartDelay> {
    enum Vals {
        UNSPECIFIED = -3,  ///< Not explicitly specified

        PRE_ROLL = 0,
        GENERIC_MID_ROLL = -1,
        GENERIC_POST_ROLL = -2
    };
};


/*****************************************************************************/
/* CONNECTION TYPE                                                           */
/*****************************************************************************/

/** 6.10 Connection Type

    The following table lists the various options for the connection type.
*/

struct ConnectionType: public TaggedEnum<ConnectionType> {
    enum Vals {
        UNSPECIFIED = -1,  ///< Not explicitly specified

        UNKNOWN = 0,
        ETHERNET = 1,
        WIFI = 2,
        CELLULAR_UNKNOWN = 3,
        CELLULAR_2G = 4,
        CELLULAR_3G = 5,
        CELLULAR_4G = 6
    };
};


/*****************************************************************************/
/* EXPANDABLE DIRECTION                                                      */
/*****************************************************************************/

/** 6.11 Expandable Direction

    The following table lists the directions in which an expandable ad may
    expand, given the positioning of the ad unit on the page and constraints
    imposed by the content.
*/

struct ExpandableDirection: public TaggedEnum<ExpandableDirection> {
    enum Vals {
        UNSPECIFIED = -1,  ///< Not explicitly specified

        LEFT = 1,
        RIGHT = 2,
        UP = 3,
        DOWN = 4,
        FULLSCREEN = 5
    };
};


/*****************************************************************************/
/* CONTENT DELIVERY METHOD                                                   */
/*****************************************************************************/

/** 6.12 Content Delivery Methods

    The following table lists the various options for the delivery of video
    content.
*/

struct ContentDeliveryMethod: public TaggedEnum<ContentDeliveryMethod> {
    enum Vals {
        UNSPECIFIED = -1,  ///< Not explicitly specified

        STREAMING = 1,
        PROGRESSIVE = 2
    };
};


/*****************************************************************************/
/* CONTENT CONTEXT                                                           */
/*****************************************************************************/

/** 6.13 Content Context

    The following table lists the various options for the content context;
    what type of content is it.  Note to the reader: This OpenRTB table has
    values derived from the IAB Quality Assurance Guidelines (QAG). Users of
    OpenRTB should keep in synch with updates to the QAG values as published
    on IAB.net.
*/

struct ContentContext: public TaggedEnum<ContentContext> {
    enum Vals {
        UNSPECIFIED = -1,  ///< Not explicitly specified

        VIDEO = 1,
        GAME = 2,
        MUSIC = 3,
        APPLICATION = 4,
        TEXT = 5,
        OTHER = 6,
        UNKNOWN = 7
    };
};


/*****************************************************************************/
/* VIDEO QUALITY                                                             */
/*****************************************************************************/

/** 6.14 Video Quality

    The following table lists the options for the video quality (as defined by
    the IAB – http://www.iab.net/media/file/long-form-video-final.pdf).
*/

struct VideoQuality: public TaggedEnum<VideoQuality> {
    enum Vals {
        UNSPECIFIED = -1,  ///< Not explicitly specified

        UNKNOWN = 0,
        PROFESSIONAL = 1,
        PROSUMER = 2,
        USER_GENERATED = 3
    };
};


/*****************************************************************************/
/* LOCATION TYPE                                                             */
/*****************************************************************************/

/** 6.15 Location Type

    The following table lists the options to indicate how the geographic
    information was determined.
*/

struct LocationType: public TaggedEnum<LocationType> {
    enum Vals {
        UNSPECIFIED = -1,  ///< Not explicitly specified

        GPS = 1,        ///< GPS/Location Services
        IP_ADDRESS = 2, ///< Ip Address
        USER = 3        ///< Provided by user
    };
};


/*****************************************************************************/
/* DEVICE TYPE                                                               */
/*****************************************************************************/

/** 6.16 Device Type

    The following table lists the options to indicate how the geographic
    information was determined.   Note to the reader: This OpenRTB table has
    values derived from the IAB Quality Assurance Guidelines (QAG). Users of
    OpenRTB should keep in synch with updates to the QAG values as published
    on IAB.net.
*/

struct DeviceType: public TaggedEnum<DeviceType> {
    enum Vals {
        UNSPECIFIED = -1,  ///< Not explicitly specified

        MOBILE_OR_TABLET = 1,
        PC = 2,
        TV = 3
    };
};


/*****************************************************************************/
/* VAST COMPANION TYPES                                                      */
/*****************************************************************************/

/** 6.17 VAST Companion Types

    The following table lists the options to indicate markup types allowed
    for video companion ads.  This table is derived from IAB VAST 2.0+.  See
    www.iab.net/vast/ for more information.
*/

struct VastCompanionType: public TaggedEnum<VastCompanionType> {
    enum Vals {
        UNSPECIFIED = -1,  ///< Not explicitly specified

        STATIC_RESOURCE = 1,
        HTML_RESOURCE = 2,
        IFRAME_RESOURCE = 3
    };
};


/*****************************************************************************/
/* QAG MEDIA RATINGS                                                         */
/*****************************************************************************/

/** 6.18 QAG Media Ratings

    The following table lists the media ratings using the QAG categorization.
    See http://www.iab.net/ne_guidelines for more information.
*/

struct MediaRating: public TaggedEnum<MediaRating> {
    enum Vals {
        UNSPECIFIED = -1,  ///< Not explicitly specified

        ALL_AUDIENCES = 1,
        OVER_12 = 2,
        MATURE_AUDIENCES =3 
    };
};


/*****************************************************************************/
/* FRAME POSITION                                                            */
/*****************************************************************************/

struct FramePosition: public TaggedEnum<FramePosition, 0> {
    enum Vals {
        UNSPECIFIED = -1,  ///< Not explicitly specified

        IFRAME = 0,
        TOP_FRAME = 1
    };
};

/*****************************************************************************/
/* SOURCE RELATIONSHIP                                                       */
/*****************************************************************************/

struct SourceRelationship: public TaggedEnum<SourceRelationship> {
    enum Vals {
        UNSPECIFIED = -1,  ///< Not explicitly specified

        INDIRECT = 0,
        DIRECT = 1
    };
};

/*****************************************************************************/
/* EMBEDDABLE                                                                */
/*****************************************************************************/

struct Embeddable: public TaggedEnum<Embeddable> {
    enum Vals {
        UNSPECIFIED = -1,  ///< Not explicitly specified

        NOT_EMBEDDABLE = 0,
        EMBEDDABLE = 1
    };
};

/*****************************************************************************/
/* AUCTION TYPE                                                              */
/*****************************************************************************/

struct AuctionType: public TaggedEnum<AuctionType, 2> {
    enum Vals {
        UNSPECIFIED = -1,  ///< Not explicitly specified

        FIRST_PRICE = 1,
        SECOND_PRICE = 2
    };

    AuctionType(Vals val = UNSPECIFIED)
    {
        this->val = val;
    }
};


/*****************************************************************************/
/* BANNER                                                                    */
/*****************************************************************************/

/** 3.3.3 Banner Object

    The “banner” object must be included directly in the impression object
    if the impression offered for auction is display or rich media, or it
    may be optionally embedded in the video object to describe the companion
    banners available for the linear or non-linear video ad.  The banner 
    object may include a unique identifier; this can be useful if these IDs
    can be leveraged in the VAST response to dictate placement of the
    companion creatives when multiple companion ad opportunities of the same
    size are available on a page.
*/
struct Banner {
    ~Banner();

    ///< NOTE: RTBkit extension: support for multiple formats
    List<int> w;                     ///< Width of ad
    List<int> h;                     ///< Height of ad

    Id id;                           ///< Ad ID
    AdPosition pos;                  ///< Ad position (table 6.5)
    List<BannerAdType> btype;        ///< Blocked creative types (table 6.2)
    List<CreativeAttribute> battr;   ///< Blocked creative attributes (table 6.3)
    List<MimeType> mimes;            ///< Whitelist of content MIME types
    FramePosition topframe;          ///< Is it in the top frame (1) or an iframe (0)?
    List<ExpandableDirection> expdir;///< Expandable ad directions (table 6.11)
    List<ApiFramework> api;          ///< Supported APIs (table 6.4)
    Json::Value ext;                 ///< Extensions go here, new in OpenRTB 2.1
};


/*****************************************************************************/
/* VIDEO                                                                     */
/*****************************************************************************/

/** 3.3.4 Video Object

    The “video” object must be included directly in the impression object if
    the impression offered for auction is an in-stream video ad opportunity.  

    Note that for the video object, many of the fields are non-essential for
    a minimally viable exchange interfaces.  These parameters do not
    necessarily need to be specified to the bidder, if they are always the
    same for all impression, of if the exchange chooses not to supply the 
    additional information to the bidder.
*/
struct Video {
    ~Video();
    List<MimeType> mimes;       ///< Content MIME types supported
    VideoLinearity linearity;   ///< Whether it's linear or not (table 6.6)
    TaggedInt minduration;      ///< Minimum ad duration in seconds
    TaggedInt maxduration;      ///< Maximum ad duration in seconds
    List<VideoBidResponseProtocol> protocol;  ///< Bid response protocols (table 6.7)
    TaggedInt w;                ///< Width of player in pixels
    TaggedInt h;                ///< Height of player in pixels
    ///< Starting delay in seconds for placement (table 6.9)
    TaggedIntDef<VideoStartDelay::UNSPECIFIED> startdelay;
    TaggedIntDef<1> sequence;   ///< Which ad number in the bid request
    List<CreativeAttribute> battr; ///< Which creative attributes are blocked
    TaggedIntDef<0> maxextended;///< Max extended video ad duration
    TaggedInt minbitrate;       ///< Minimum bitrate for ad in kbps
    TaggedInt maxbitrate;       ///< Maximum bitrate for ad in kbps
    TaggedBoolDef<1> boxingallowed;           ///< Is letterboxing allowed
    List<VideoPlaybackMethod> playbackmethod; ///< Available playback methods
    List<ContentDeliveryMethod> delivery;     ///< Available delivery methods
    AdPosition pos;             ///< Ad position (table 6.5)
    vector<Banner> companionad; ///< List of companion banners available
    List<ApiFramework> api;     ///< List of supported API frameworks (table 6.4)
    List<VastCompanionType> companiontype;    ///< VAST Companion Types (table 6.17)
    Json::Value ext;            ///< Extensions go here, new in OpenRTB 2.1
};


/*****************************************************************************/
/* PRODUCER / PUBLISHER                                                      */
/*****************************************************************************/

/** 3.3.8 Publisher Object

    The publisher object itself and all of its parameters are optional, so
    default values are not provided.  If an optional parameter is not
    specified, it should be considered unknown.
*/

struct Publisher {
    ~Publisher();
    Id id;                       ///< Unique ID representing the publisher
    Utf8String name;             ///< Publisher name
    List<ContentCategory> cat; ///< Content categories     
    string domain;               ///< Domain name of publisher
    Json::Value ext;             ///< Extensions go here, new in OpenRTB 2.1
};

/** 3.3.9 Producer Object

    The producer is useful when content where the ad is shown is syndicated,
    and may appear on a completely different publisher.  The producer object
    itself and all of its parameters are optional, so default values are not
    provided.  If an optional parameter is not specified, it should be 
    considered unknown.   This object is optional, but useful if the content
    producer is different from the site publisher.    
*/

typedef Publisher Producer;  /// They are the same...

    
/*****************************************************************************/
/* IMPRESSION                                                                */
/*****************************************************************************/

/** 3.3.2 Impression Object 

    The “imp” object describes the ad position or impression being auctioned.
    A single bid request can include multiple “imp” objects, a use case for
    which might be an exchange that supports selling all ad positions on a
    given page as a bundle.  Each “imp” object has a required ID so that 
    bids can reference them individually.  An exchange can also conduct
    private auctions by restricting involvement to specific subsets of seats
    within bidders.
*/
struct Impression {
    ~Impression();
    Id id;                             ///< Impression ID within BR
    Optional<Banner> banner;           ///< If it's a banner ad
    Optional<Video> video;             ///< If it's a video ad
    string displaymanager;             ///< What renders the ad
    string displaymanagerver;          ///< What version of that thing
    TaggedBoolDef<0> instl;            ///< Is it interstitial
    string tagid;                      ///< ad tag ID for auction
    TaggedFloatDef<0> bidfloor;        ///< CPM bid floor
    string bidfloorcur;                ///< Bid floor currency
    List<string> iframebuster;         ///< Supported iframe busters (for expandable/video ads)
    Json::Value ext;                   ///< Extended impression attributes
};


/*****************************************************************************/
/* CONTENT                                                                   */
/*****************************************************************************/

/** 3.3.7 Content Object

    The content object itself and all of its parameters are optional, so
    default values are not provided. If an optional parameter is not specified,
    it should be considered unknown.

    This object describes the content in which the impression will appear
    (may be syndicated or nonsyndicated content).  This object may be useful
    in the situation where syndicated content contains impressions and 
    does not necessarily match the publisher’s general content.  The exchange
    might or might not have knowledge of the page where the content is
    running, as a result of the syndication method.  (For example, video
    impressions embedded in an iframe on an unknown web property 
    or device.)
*/

struct Content {
    ~Content();
    Id id;                   ///< Unique ID identifying the content
    TaggedInt episode;       ///< Episode number of a series
    Utf8String title;        ///< Content title
    Utf8String series;       ///< Content series
    Utf8String season;       ///< Content season
    Url url;                 ///< Original content URL
    List<ContentCategory> cat; ///< IAB content category (table 6.1)
    VideoQuality videoquality; ///< Video quality (table 6.14)
    CSList keywords;         ///< Content keywords
    string contentrating;    ///< Content rating (eg Mature)
    string userrating;       ///< Content user rating (eg 3 stars)
    string context;          ///< Content context (table 6.13)
    TaggedBool livestream;   ///< Is this being live streamed?
    SourceRelationship sourcerelationship;  ///< 1 = direct, 0 = indirect
    Optional<Producer> producer;  ///< Content producer
    TaggedInt len;           ///< Length of content in seconds
    MediaRating qagmediarating;///< Media rating per QAG guidelines (table 6.18).
    Embeddable embeddable;   ///< 1 if embeddable, 0 otherwise
    Utf8String language;     ///< Content language.  ISO 639-1 (alpha-2).
    Json::Value ext;         ///< Extensions go here, new in OpenRTB 2.1
};


/*****************************************************************************/
/* CONTEXT                                                                   */
/*****************************************************************************/

/** Common information between a Site and App. */

struct Context {
    ~Context();
    Id id;        ///< Site ID on the exchange
    Utf8String name;  ///< Site name
    Utf8String domain;///< Site or app domain
    List<ContentCategory> cat;        ///< IAB content categories for site/app
    List<ContentCategory> sectioncat; ///< IAB content categories for subsection
    List<ContentCategory> pagecat;    ///< IAB content categories for page/view
    TaggedBool privacypolicy;           ///< Has a privacy policy
    Optional<Publisher> publisher;    ///< Publisher of the site or app
    Optional<Content> content;        ///< Content of the site or app
    CSList keywords;                    ///< Keywords describing app
    Json::Value ext;
};


/*****************************************************************************/
/* SITE                                                                      */
/*****************************************************************************/

/** 3.3.5 Site Object

    A site object should be included if the ad supported content is part of
    a website (as opposed to an application).  A bid request must not contain
    both a site object and an app object.

    The site object itself and all of its parameters are optional, so default
    values are not provided. If an optional parameter is not specified, it
    should be considered unknown.  At a minimum, it’s useful to provide a
    page URL or a site ID, but this is not strictly required.
*/

struct SiteInfo {
    Url page;          ///< URL of the page to be shown
    Url ref;           ///< Referrer URL that got user to page
    Utf8String search; ///< Search string that got user to page
};

struct Site: public Context, public SiteInfo {
};


/*****************************************************************************/
/* APP                                                                       */
/*****************************************************************************/

/** 3.3.6 App Object

    An “app” object should be included if the ad supported content is part of
    a mobile application (as opposed to a mobile website).  A bid request
    must not contain both an “app” object and a “site” object.
    
    The app object itself and all of its parameters are optional, so default
    values are not provided. If an optional parameter is not specified, it
    should be considered unknown. .  At a minimum, it’s useful to provide an
    App ID or bundle, but this is not strictly required.
*/
struct AppInfo {
<<<<<<< HEAD
    string ver;         ///< Application version
    Utf8String bundle;  ///< Application bundle name (unique across multiple exchanges)
    TaggedBool paid;    ///< Is a paid version of the app
    Url storeurl;       ///< For QAG 1.5 compliance, new in OpenRTB 2.1
=======
    string ver;             ///< Application version
    Utf8String bundle;      ///< Application bundle name (unique across multiple exchanges)
    TaggedBool paid;        ///< Is a paid version of the app
    Url storeurl;           ///< For QAG 1.5 compliance, new in OpenRTB 2.1
>>>>>>> e833bf17
};

struct App: public Context, public AppInfo {
};


/*****************************************************************************/
/* GEO                                                                       */
/*****************************************************************************/

/** 3.3.11 Geo Object

    The geo object itself and all of its parameters are optional, so default
    values are not provided. If an optional parameter is not specified, it
    should be considered unknown.

    Note that the Geo Object may appear in one or both the Device Object and
    the User Object.  This is intentional, since the information may be
    derived from either a device-oriented source (such as IP geo lookup), or
    by user registration information (for example provided to a publisher
    through a user registration). If the information is in conflict, it’s up
    to the bidder to determine which information to use.
*/

struct Geo {
    ~Geo();
    TaggedFloat lat;        ///< Latitude of user (-90 to 90; South negative)
    TaggedFloat lon;        ///< Longtitude (-180 to 180; west is negative)
    string country;         ///< Country code (ISO 3166-1 Alpha-3)
    string region;          ///< Region code (ISO 3166-2)
    string regionfips104;   ///< Region using FIPS 10-4
    string metro;           ///< Metropolitan region (Google Metro code)
    Utf8String city;        ///< City name (UN Code for Trade and Transport Loc)
    string zip;             ///< Zip or postal code
    LocationType type;      ///< Source of Geo data (table 6.15)
    Json::Value ext;        ///< Extensions go here, new in OpenRTB 2.1

    /// Datacratic extensions
    string dma;             ///< Direct Marketing Association code
    /// Rubicon extensions
    TaggedBool latlonconsent;  ///< Has user given consent for lat/lon use?
};


/*****************************************************************************/
/* DEVICE                                                                    */
/*****************************************************************************/

/** 3.3.10 Device Object

    The “device” object provides information pertaining to the device
    including its hardware, platform, location, and carrier.

    This device can refer to a mobile handset, a desktop computer, set
    top box or other digital device.

    The device object itself and all of its parameters are optional,
    so default values are not provided.

    If an optional parameter is not specified, it should be considered
    unknown.

    In general, the most essential fields are either the IP address
    (to enable geo-lookup for the bidder), or providing geo information
    directly in the geo object.
*/

struct Device {
    ~Device();
    TaggedBool dnt;        ///< If 1 then do not track is on
    Utf8String ua;         ///< User agent of device
    string ip;             ///< IP address of device
    Optional<Geo> geo;     ///< Geolocation of device
    string didsha1;        ///< Device ID: SHA1
    string didmd5;         ///< Device ID: MD5
    string dpidsha1;       ///< Device Platform ID: SHA1
    string dpidmd5;        ///< Device Platform ID: MD5
    string ipv6;           ///< IPv6 address
    Utf8String carrier;    ///< Carrier or ISP (derived from IP address)
    Utf8String language;   ///< Browser language.  ISO 639-1 (alpha-2).
    Utf8String make;       ///< Device make
    Utf8String model;      ///< Device model
    Utf8String os;         ///< Device OS
<<<<<<< HEAD
    Utf8String osv;        ///< Device OS version
=======
    Utf8String osv;         ///< Device OS version
>>>>>>> e833bf17
    TaggedBool js;         ///< Javascript is supported? 1 or 0
    ConnectionType connectiontype;    ///< Connection type (table 6.10)
    DeviceType devicetype; ///< Device type (table 6.16)
    string flashver;       ///< Flash version on device
    Json::Value ext;       ///< Extensions go here
};


/*****************************************************************************/
/* SEGMENT                                                                   */
/*****************************************************************************/

/** 3.3.14 Segment Object

    The data and segment objects together allow data about the user to be
    passed to bidders in the bid request.  Segment objects convey specific
    units of information from the provider identified in the parent data
    object.

    The segment object itself and all of its parameters are optional, so
    default values are not provided; if an optional parameter is not
    specified, it should be considered unknown.
*/
struct Segment {
    Id id;                         ///< Segment ID
    string name;                   ///< Segment name
    string value;                  ///< Segment value
    Json::Value ext;               ///< Extensions go here, new in OpenRTB 2.1

    /// Datacratic Extensions
    TaggedFloat segmentusecost;    ///< Cost of using segment in CPM
};


/*****************************************************************************/
/* DATA                                                                      */
/*****************************************************************************/

/** 3.3.13 Data Object

    The data and segment objects together allow data about the user to be
    passed to bidders in the bid request.  This data may be from multiple
    sources (e.g., the exchange itself, third party providers) as specified
    by the data object ID field.  A bid request can mix data objects from 
    multiple providers.

    The data object itself and all of its parameters are optional, so
    default values are not provided.  If an optional parameter is not
    specified, it should be considered unknown.
*/
struct Data {
    Id id;                           ///< Exchange specific data prov ID
    string name;                     ///< Data provider name
    vector<Segment> segment;         ///< Segment of data
    Json::Value ext;                 ///< Extensions go here, new in OpenRTB 2.1

    /// Datacratic Extensions
    string usecostcurrency;          ///< Currency of use cost
    TaggedFloat datausecost;         ///< Cost of using the data (CPM)
};


/*****************************************************************************/
/* USER                                                                      */
/*****************************************************************************/

/** 3.3.12 User Object

    The “user” object contains information known or derived about the
    human user of the device.  Note that the user ID is an exchange
    artifact (refer to the “device” object for hardware or platform
    derived IDs) and may be subject to rotation policies. However, this
    user ID must be stable long enough to serve reasonably as the basis
    for frequency capping.

    The user object itself and all of its parameters are optional, so
    default values are not provided.  If an optional parameter is not
    specified, it should be considered unknown.
    
    If device ID is used as a proxy for unique user ID, use the device
    object.
*/
struct User {
    ~User();
    Id id;                     ///< Exchange-specific user ID
    Id buyeruid;               ///< Exchange seat-specific user ID
    TaggedInt yob;             ///< Year of birth
    string gender;             ///< Gender: Male, Female, Other
    CSList keywords;           ///< List of keywords of consumer intent
    string customdata;         ///< Custom data from exchange
    Geo geo;                   ///< Geolocation of user at registration
    vector<Data> data;         ///< User data segments
    Json::Value ext;           ///< Extensions go here, new in OpenRTB 2.1

    /// Rubicon extensions
    TaggedInt tz;              ///< User time zone in seconds after GMT
    TaggedInt sessiondepth;    ///< User session depth
};


/*****************************************************************************/
/* BID REQUEST                                                               */
/*****************************************************************************/


/** 3.3.1 Bid Request Object

    The top-level bid request object contains a globally unique bid request
    or auction ID. This “id” attribute is required as is at least one “imp”
    (i.e., impression) object. Other attributes are optional since an exchange
    may establish default values.

    RTB transactions are initiated when an exchange or other supply source
    sends a bid request to a bidder. The bid request consists of a bid request
    object, at least one impression object, and may optionally include
    additional objects providing impression context.
*/

struct BidRequest {
    ~BidRequest();
    Id id;                             ///< Bid request ID

    vector<Impression> imp;            ///< List of impressions
    //unique_ptr<Context> context;     // TODO: factor out of site and app
    Optional<Site> site;
    Optional<App> app;
    Optional<Device> device;
    Optional<User> user;

    AuctionType at;                    ///< Auction type (1=first/2=second party)
    TaggedInt tmax;                    ///< Max time avail in ms
    vector<string> wseat;              ///< Allowed buyer seats
    TaggedBool allimps;                ///< All impressions in BR (for road-blocking)
    vector<string> cur;                ///< Allowable currencies
    List<ContentCategory> bcat;        ///< Blocked advertiser categories (table 6.1)
    vector<Utf8String> badv;           ///< Blocked advertiser domains
    Json::Value ext;                   ///< Protocol extensions
    Json::Value unparseable;           ///< Unparseable fields get put here
};


/*****************************************************************************/
/* BID                                                                       */
/*****************************************************************************/

/** 4.3.3 Bid Object

    For each bid, the “nurl” attribute contains the win notice URL.  If the
    bidder wins the impression, the exchange calls this notice URL a) to
    inform the bidder of the win and b) to convey certain information using
    substitution macros (see Section 4.6 Substitution Macros).

    The “adomain” attribute can be used to check advertiser block list
    compliance. The “iurl” attribute can provide a link to an image that
    is representative of the campaign’s content (irrespective of whether
    the campaign may have multiple creatives). This enables human review for
    spotting inappropriate content. The “cid” attribute can be used to block
    ads that were previously identified as inappropriate; essentially a safety
    net beyond the block lists. The “crid” attribute can be helpful in
    reporting creative issues back to bidders. Finally, the “attr” array 
    indicates the creative attributes that describe the ad to be served.

    BEST PRACTICE: Substitution macros may allow a bidder to use a static
    notice URL for all of its bids. Thus, exchanges should offer the option
    of a default notice URL that can be preconfigured per bidder to reduce
    redundant data transfer.
*/

struct Bid {
    Id id;                        ///< Bidder's bid ID to identify bid
    Id impid;                     ///< ID of the impression we're bidding on
    TaggedFloat price;            ///< Price to bid
    Id adid;                      ///< Id of ad to be served if won
    string nurl;                  ///< Win notice/ad markup URL
    string adm;                   ///< Ad markup
    vector<string> adomain;       ///< Advertiser domains
    string iurl;                  ///< Image URL for content checking
    Id cid;                       ///< Campaign ID
    Id crid;                      ///< Creative ID
    List<CreativeAttribute> attr; ///< Creative attributes
    Json::Value ext;              ///< Extended bid fields
};


/*****************************************************************************/
/* SEAT BID                                                                  */
/*****************************************************************************/

/** 4.3.2 Seat Bid Object

    A bid response can contain multiple “seatbid” objects, each on behalf of
    a different bidder seat.   Since a bid request can include multiple
    impressions, each “seatbid” object can contain multiple bids each
    pertaining to a different impression on behalf of a seat. Thus, each
    “bid” object must include the impression ID to which it pertains as well
    as the bid price. The “group” attribute can be used to specify if a seat
    is willing to accept any impressions that it can win (default) or if it is 
    only interested in winning any if it can win them all (i.e., all or
    nothing).
*/

struct SeatBid {
    vector<Bid> bid;              ///< Array of bid objects  (relating to imps)
    Id seat;                      ///< Seat on behalf of whom the bid is made
    TaggedInt group;              ///< If true, imps must be won as a group
    Json::Value ext;              ///< Extension fields
};


/*****************************************************************************/
/* BID RESPONSE                                                              */
/*****************************************************************************/

/** 4.3.1 Bid Response Object

    The top-level bid response object is defined below. The “id” attribute
    is a reflection of the bid request ID for logging purposes. Similarly,
    “bidid” is an optional response tracking ID for bidders. If specified,
    it can be included in the subsequent win notice call if the bidder wins.
    At least one “seatbid” object is required, which contains a bid on at
    least one impression. Other attributes are optional since an exchange
    may establish default values.

    No-Bids on all impressions should be indicated as a HTTP 204 response.
    For no-bids on specific impressions, the bidder should omit these from
    the bid response.
*/

struct BidResponse {
    Id id;
    vector<SeatBid> seatbid;
    Id bidid;
    string cur;
    string customData;
    Json::Value ext;
};

} // namespace OpenRTB


/******************************************************************************/
/* HASH                                                                       */
/******************************************************************************/

namespace std {

template<>
struct hash<OpenRTB::AdPosition>
{
    size_t operator() (OpenRTB::AdPosition obj) const
    {
        return std::hash<int>()(static_cast<int>(obj.val));
    }
};

} // namespace std<|MERGE_RESOLUTION|>--- conflicted
+++ resolved
@@ -808,17 +808,10 @@
     App ID or bundle, but this is not strictly required.
 */
 struct AppInfo {
-<<<<<<< HEAD
-    string ver;         ///< Application version
-    Utf8String bundle;  ///< Application bundle name (unique across multiple exchanges)
-    TaggedBool paid;    ///< Is a paid version of the app
-    Url storeurl;       ///< For QAG 1.5 compliance, new in OpenRTB 2.1
-=======
     string ver;             ///< Application version
     Utf8String bundle;      ///< Application bundle name (unique across multiple exchanges)
     TaggedBool paid;        ///< Is a paid version of the app
     Url storeurl;           ///< For QAG 1.5 compliance, new in OpenRTB 2.1
->>>>>>> e833bf17
 };
 
 struct App: public Context, public AppInfo {
@@ -902,11 +895,7 @@
     Utf8String make;       ///< Device make
     Utf8String model;      ///< Device model
     Utf8String os;         ///< Device OS
-<<<<<<< HEAD
     Utf8String osv;        ///< Device OS version
-=======
-    Utf8String osv;         ///< Device OS version
->>>>>>> e833bf17
     TaggedBool js;         ///< Javascript is supported? 1 or 0
     ConnectionType connectiontype;    ///< Connection type (table 6.10)
     DeviceType devicetype; ///< Device type (table 6.16)
