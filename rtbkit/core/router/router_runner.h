/** router_runner.h                                                -*- C++ -*-
    Jeremy Barnes, 17 December 2012
    Copyright (c) 2012 Datacratic.  All rights reserved.

    Program to run the router.
*/

#pragma once


#include <boost/program_options/options_description.hpp>
#include "rtbkit/core/router/router.h"
#include "rtbkit/core/banker/slave_banker.h"
#include "soa/service/service_utils.h"

namespace RTBKIT {


/*****************************************************************************/
/* ROUTER RUNNER                                                             */
/*****************************************************************************/

struct RouterRunner {

    RouterRunner();

    ServiceProxyArguments serviceArgs;
    std::vector<std::string> logUris;  ///< TODO: zookeeper

    std::string exchangeConfigurationFile;
    std::string bidderConfigurationFile;

    float lossSeconds;
    bool noPostAuctionLoop;

    bool logAuctions;
    bool logBids;

    float maxBidPrice;
<<<<<<< HEAD
    int slowModeTimeout; // Default value =  MonitorClient::DefaultCheckTimeout

    std::string bankerUri;
=======
    bool useHttpBanker;
>>>>>>> 4b529279

    void doOptions(int argc, char ** argv,
                   const boost::program_options::options_description & opts
                   = boost::program_options::options_description());

    std::shared_ptr<ServiceProxies> proxies;
    std::shared_ptr<SlaveBanker> banker;
    std::shared_ptr<Router> router;
    Json::Value exchangeConfig;
    Json::Value bidderConfig;

    void init();

    void start();

    void shutdown();

};

} // namespace RTBKIT
<|MERGE_RESOLUTION|>--- conflicted
+++ resolved
@@ -37,13 +37,9 @@
     bool logBids;
 
     float maxBidPrice;
-<<<<<<< HEAD
     int slowModeTimeout; // Default value =  MonitorClient::DefaultCheckTimeout
 
-    std::string bankerUri;
-=======
     bool useHttpBanker;
->>>>>>> 4b529279
 
     void doOptions(int argc, char ** argv,
                    const boost::program_options::options_description & opts
