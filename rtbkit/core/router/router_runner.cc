--- conflicted
+++ resolved
@@ -124,13 +124,9 @@
     router->initBidderInterface(bidderConfig);
     router->init();
 
-<<<<<<< HEAD
     const auto amount = Amount::parse(spendRate);
     banker = std::make_shared<SlaveBanker>(router->serviceName() + ".slaveBanker",
                                            CurrencyPool(amount));
-    banker->setApplicationLayer(make_application_layer<ZmqLayer>(proxies->config));
-=======
-    banker = std::make_shared<SlaveBanker>(router->serviceName() + ".slaveBanker");
     std::shared_ptr<ApplicationLayer> layer;
     if (useHttpBanker) {
         auto bankerUri = proxies->bankerUri;
@@ -144,7 +140,6 @@
         std::cerr << "using zmq interface for the MasterBanker" << std::endl;
     }
     banker->setApplicationLayer(layer);
->>>>>>> 13cc0375
 
     router->setBanker(banker);
     router->bindTcp();
