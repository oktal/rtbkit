--- conflicted
+++ resolved
@@ -25,10 +25,6 @@
 
 $(eval $(call program,standalone_bidder_ex,augmentor_base rtb bid_request agent_configuration boost_program_options rtb_router adserver_connector exchange))
 
-<<<<<<< HEAD
-$(eval $(call include_sub_make,nodeagents))
-$(eval $(call include_sub_make,availability_agent,availability_agent,availability_agent.mk))
-=======
 LIBRTBKIT_LINK :=                          \
         bidding_agent bid_request          \
         boost_program_options data_logger  \
@@ -38,4 +34,4 @@
 $(eval $(call library,rtbkit,rtbkit.cc,$(LIBRTBKIT_LINK)))
 
 $(eval $(call include_sub_make,nodeagents))
->>>>>>> ca9fb113
+$(eval $(call include_sub_make,availability_agent,availability_agent,availability_agent.mk))