/** openrtb.h                                                      -*- C++ -*-
    Jeremy Barnes, 21 February 2013
    Copyright (c) 2013 Datacratic Inc.  All rights reserved.

    This file is part of RTBkit.

    Programmatic Description of the OpenRTB 2.0 specification.

    Documentation is taken from the OpenRTB Specification 2.0 available at
    http://www.iab.net/media/file/OpenRTB_API_Specification_Version2.0_FINAL.PDF

    That document has the following license:

    OpenRTB Specification by OpenRTB is licensed under a Creative Commons
    Attribution 3.0 License, based on a work at openrtb.info. Permissions
    beyond the scope of this license may be available at http://openrtb.info.
    To view a copy of this license, visit
    http://creativecommons.org/licenses/by/3.0/
    or write to Creative Commons, 171 Second Street, Suite 300, San Francisco,
    CA 94105, USA.
*/

#pragma once

#include <string>
#include <memory>
#include <vector>
#include "soa/types/id.h"
#include "soa/types/string.h"
#include "soa/types/url.h"
#include "jml/utils/compact_vector.h"
#include "soa/jsoncpp/value.h"
#include "soa/types/basic_value_descriptions.h"
#include <iostream>

namespace OpenRTB {


//using namespace Datacratic;
using Datacratic::Optional;
using Datacratic::List;

struct Deal
{
    Datacratic::Id id;                     ///< DEAL ID
    Datacratic::TaggedDouble bidfloor;     ///< Deal price floow
    std::string bidfloorcur;        ///< Currency
    Datacratic::List<std::string> wseat;        ///< Array of buyer seats allowed to bid on this
                               /// Direct Deal.
    Datacratic::TaggedInt at;              ///< Auction type
    Json::Value ext;           ///< Extensions
};

struct PMP
{
    Datacratic::TaggedIntDef<0> privateAuction; ///< Is this a private deal? A value of 1
                                    /// indicates that open market bids need not be
                                    /// returned and that only bids submitted inside
                                    /// pmp.deals will be considered to serve.
    Datacratic::List<Deal> deals;               ///< Array of deal objects, if present
    Json::Value ext;                ///< Extensions
};

/*****************************************************************************/
/* MIME TYPES                                                                */
/*****************************************************************************/

struct MimeType {
    MimeType(const std::string & type = "")
        : type(type)
    {
    }

    std::string type;
    //int val;
};


/*****************************************************************************/
/* CONTENT CATEGORIES                                                        */
/*****************************************************************************/

/** 6.1 Content Categories

    The following list represents the IAB’s contextual taxonomy for
    categorization.  Standard IDs have been adopted to easily support the
    communication of primary and secondary categories for various objects.

    Note to the reader: This OpenRTB table has values derived from the IAB
    Quality Assurance Guidelines (QAG). Users of OpenRTB should keep in
    synch with updates to the QAG values as published on IAB.net.

    (This is a huge taxonomy... there are no enumerated values).
*/

struct ContentCategory {

    ContentCategory(const std::string & val = "")
        : val(val)
    {
    }

    std::string val;

#if 0    
    ContentCategory(int l1 = -1, int l2 = -1)
        : l1(l1), l2(l2)
    {
    }

    int l1;
    int l2;
#endif
};


/*****************************************************************************/
/* BANNER AD TYPES                                                           */
/*****************************************************************************/

/** 6.2 Banner Ad Types

    The following table indicates the types of ads that can be accepted by the
    exchange unless restricted by publisher site settings.
*/

struct BannerAdType: public Datacratic::TaggedEnum<BannerAdType> {
    enum Vals {
        UNSPECIFIED = -1,  ///< Not explicitly specified

        XHTML_TEXT = 1,    ///< XHTML text ad. (usually mobile)
        XHTML_BANNER = 2,  ///< XHTML banner ad. (usually mobile)
        JAVASCRIPT = 3,    ///< JavaScript ad; must be valid XHTML (i.e., script tags included).
        IFRAME = 4         ///< Full iframe HTML
    };
};

/*****************************************************************************/
/* CREATIVE ATTRIBUTES                                                       */
/*****************************************************************************/

/** 6.3 Creative Attributes

    The following table specifies a standard list of creative attributes that
    can describe an ad being served or serve as restrictions of thereof.
*/

struct CreativeAttribute: public Datacratic::TaggedEnum<CreativeAttribute> {
    enum Vals {
        UNSPECIFIED = -1,  ///< Not explicitly specified

        AUDIO_AD_AUTO_PLAY = 1,
        AUDIO_AD_USER_INITIATED = 2,
        EXPANDABLE_AUTOMATIC = 3,
        EXPANDABLE_USER_INITIATED_CLICK = 4,
        EXPANDABLE_USER_INITIATED_ROLLOVER = 5,
        IN_BANNER_VIDEO_AD_AUTO_PLAY = 6,
        IN_BANNER_VIDEO_AD_USER_INITIATED = 7,
        POP = 8,
        PROVOCATIVE_OR_SUGGESTIVE_IMAGERY = 9,
        SHAKY_FLASHING_FLICKERING_EXTREME_ANIMATION_SMILEYS = 10,
        SURVEYS = 11,
        TEXT_ONLY = 12,
        USER_INTERACTIVE = 13,
        WINDOWS_DIALOG_OR_ALERT_STYLE = 14,
        HAS_AUDIO_ON_OFF_BUTTON = 15,
        AD_CAN_BE_SKIPPED = 16
    };
};


/*****************************************************************************/
/* API FRAMEWORKS                                                            */
/*****************************************************************************/

/** 6.4 API Frameworks

    This is a list of API frameworks.
*/

struct ApiFramework: public Datacratic::TaggedEnum<ApiFramework> {
    enum Vals {
        UNSPECIFIED = -1,  ///< Not explicitly specified

        VPAID_1 = 1,    ///< IAB Video Player-Ad Interface Definitions V1
        VPAID_2 = 2,    ///< IAB Video Player-Ad Interface Definitions V2
        MRAID = 3,      ///< IAB Mobile Rich Media Ad Interface Definitions
        ORMMA = 4       ///< Google Open Rich Media Mobile Advertising
    };
};


/*****************************************************************************/
/* AD POSITION                                                               */
/*****************************************************************************/

/** 6.5 Ad Position

    The following table specifies the position of the ad as a relative
    measure of visibility or prominence.
    
    Note to the reader: This OpenRTB table has values derived from the IAB
    Quality Assurance Guidelines (QAG). Users of OpenRTB should keep in
    synch with updates to the QAG values as published on IAB.net.
*/

struct AdPosition: public Datacratic::TaggedEnum<AdPosition, 0> {
    enum Vals {
        UNSPECIFIED = -1,  ///< Not explicitly specified

        UNKNOWN = 0,
        ABOVE = 1,
        BETWEEN_DEPRECATED = 2,
        BELOW = 3,
        HEADER = 4,
        FOOTER = 5,
        SIDEBAR = 6,
        FULLSCREEN = 7
    };
};


/*****************************************************************************/
/* VIDEO LINEARITY                                                           */
/*****************************************************************************/

/** 6.6 Video Linearity

    The following table indicates the options for video linearity.
    "In-stream" or "linear" video refers to pre-roll, post-roll, or mid-roll
    video ads where the user is forced to watch ad in order to see the video
    content. “Overlay” or “non-linear” refer to ads that are shown on top of
    the video content.  Note to the reader: This OpenRTB table has values
    derived from the IAB Quality Assurance Guidelines (QAG). Users of OpenRTB
    should keep in synch with updates to the QAG values as published on
    IAB.net.
*/

struct VideoLinearity: public Datacratic::TaggedEnum<VideoLinearity> {
    enum Vals {
        UNSPECIFIED = -1,  ///< Not explicitly specified

        IN_STREAM = 1,
        OVERLAY = 2
    };
};


/*****************************************************************************/
/* VIDEO BID RESPONSE PROTOCOLS                                              */
/*****************************************************************************/

/** 6.7 Video Bid Response Protocols

    The following table lists the options for video bid response protocols
    that could be supported by an exchange.
*/

struct VideoBidResponseProtocol: public Datacratic::TaggedEnum<VideoBidResponseProtocol> {
    enum Vals {
        UNSPECIFIED = -1,  ///< Not explicitly specified

        VAST1 = 1,
        VAST2 = 2,
        VAST3 = 3,
        VAST1_WRAPPER = 4,
        VAST2_WRAPPER = 5,
        VAST3_WRAPPER = 6
    };
};

/*****************************************************************************/
/* VIDEO PLAYBACK METHODS                                                    */
/*****************************************************************************/

/** 6.8 Video Playback Methods

 */

struct VideoPlaybackMethod: public Datacratic::TaggedEnum<VideoPlaybackMethod> {
    enum Vals {
        UNSPECIFIED = -1,  ///< Not explicitly specified

        AUTO_PLAY_SOUND_ON = 1,
        AUTO_PLAY_SOUND_OFF = 2,
        CLICK_TO_PLAY = 3,
        MOUSE_OVER = 4
    };
};


/*****************************************************************************/
/* VIDEO START DELAY                                                         */
/*****************************************************************************/

/** 6.9 Video Start Delay

    The following table lists the various options for the video start delay.
    If the start delay value is greater than 0 then the position is mid-roll,
    and the value represents the number of seconds into the content that the
    ad will be displayed.  If the start delay time is not available, the
    exchange can report the position of the ad in general terms using this
    table of negative numbers.
*/

struct VideoStartDelay: public Datacratic::TaggedEnum<VideoStartDelay> {
    enum Vals {
        UNSPECIFIED = -3,  ///< Not explicitly specified

        PRE_ROLL = 0,
        GENERIC_MID_ROLL = -1,
        GENERIC_POST_ROLL = -2
    };
};


/*****************************************************************************/
/* CONNECTION TYPE                                                           */
/*****************************************************************************/

/** 6.10 Connection Type

    The following table lists the various options for the connection type.
*/

struct ConnectionType: public Datacratic::TaggedEnum<ConnectionType> {
    enum Vals {
        UNSPECIFIED = -1,  ///< Not explicitly specified

        UNKNOWN = 0,
        ETHERNET = 1,
        WIFI = 2,
        CELLULAR_UNKNOWN = 3,
        CELLULAR_2G = 4,
        CELLULAR_3G = 5,
        CELLULAR_4G = 6
    };
};


/*****************************************************************************/
/* EXPANDABLE DIRECTION                                                      */
/*****************************************************************************/

/** 6.11 Expandable Direction

    The following table lists the directions in which an expandable ad may
    expand, given the positioning of the ad unit on the page and constraints
    imposed by the content.
*/

struct ExpandableDirection: public Datacratic::TaggedEnum<ExpandableDirection> {
    enum Vals {
        UNSPECIFIED = -1,  ///< Not explicitly specified

        LEFT = 1,
        RIGHT = 2,
        UP = 3,
        DOWN = 4,
        FULLSCREEN = 5
    };
};


/*****************************************************************************/
/* CONTENT DELIVERY METHOD                                                   */
/*****************************************************************************/

/** 6.12 Content Delivery Methods

    The following table lists the various options for the delivery of video
    content.
*/

struct ContentDeliveryMethod: public Datacratic::TaggedEnum<ContentDeliveryMethod> {
    enum Vals {
        UNSPECIFIED = -1,  ///< Not explicitly specified

        STREAMING = 1,
        PROGRESSIVE = 2
    };
};


/*****************************************************************************/
/* CONTENT CONTEXT                                                           */
/*****************************************************************************/

/** 6.13 Content Context

    The following table lists the various options for the content context;
    what type of content is it.  Note to the reader: This OpenRTB table has
    values derived from the IAB Quality Assurance Guidelines (QAG). Users of
    OpenRTB should keep in synch with updates to the QAG values as published
    on IAB.net.
*/

struct ContentContext: public Datacratic::TaggedEnum<ContentContext> {
    enum Vals {
        UNSPECIFIED = -1,  ///< Not explicitly specified

        VIDEO = 1,
        GAME = 2,
        MUSIC = 3,
        APPLICATION = 4,
        TEXT = 5,
        OTHER = 6,
        UNKNOWN = 7
    };
};


/*****************************************************************************/
/* VIDEO QUALITY                                                             */
/*****************************************************************************/

/** 6.14 Video Quality

    The following table lists the options for the video quality (as defined by
    the IAB – http://www.iab.net/media/file/long-form-video-final.pdf).
*/

struct VideoQuality: public Datacratic::TaggedEnum<VideoQuality> {
    enum Vals {
        UNSPECIFIED = -1,  ///< Not explicitly specified

        UNKNOWN = 0,
        PROFESSIONAL = 1,
        PROSUMER = 2,
        USER_GENERATED = 3
    };
};


/*****************************************************************************/
/* LOCATION TYPE                                                             */
/*****************************************************************************/

/** 6.15 Location Type

    The following table lists the options to indicate how the geographic
    information was determined.
*/

struct LocationType: public Datacratic::TaggedEnum<LocationType> {
    enum Vals {
        UNSPECIFIED = -1,  ///< Not explicitly specified

        GPS = 1,        ///< GPS/Location Services
        IP_ADDRESS = 2, ///< Ip Address
        USER = 3        ///< Provided by user
    };
};


/*****************************************************************************/
/* DEVICE TYPE                                                               */
/*****************************************************************************/

/** 6.16 Device Type

    The following table lists the options to indicate how the geographic
    information was determined.   Note to the reader: This OpenRTB table has
    values derived from the IAB Quality Assurance Guidelines (QAG). Users of
    OpenRTB should keep in synch with updates to the QAG values as published
    on IAB.net.
*/

struct DeviceType: public Datacratic::TaggedEnum<DeviceType> {
    enum Vals {
        UNSPECIFIED = -1,  ///< Not explicitly specified

        MOBILE_OR_TABLET = 1,
        PC = 2,
        TV = 3
    };
};


/*****************************************************************************/
/* VAST COMPANION TYPES                                                      */
/*****************************************************************************/

/** 6.17 VAST Companion Types

    The following table lists the options to indicate markup types allowed
    for video companion ads.  This table is derived from IAB VAST 2.0+.  See
    www.iab.net/vast/ for more information.
*/

struct VastCompanionType: public Datacratic::TaggedEnum<VastCompanionType> {
    enum Vals {
        UNSPECIFIED = -1,  ///< Not explicitly specified

        STATIC_RESOURCE = 1,
        HTML_RESOURCE = 2,
        IFRAME_RESOURCE = 3
    };
};


/*****************************************************************************/
/* QAG MEDIA RATINGS                                                         */
/*****************************************************************************/

/** 6.18 QAG Media Ratings

    The following table lists the media ratings using the QAG categorization.
    See http://www.iab.net/ne_guidelines for more information.
*/

struct MediaRating: public Datacratic::TaggedEnum<MediaRating> {
    enum Vals {
        UNSPECIFIED = -1,  ///< Not explicitly specified

        ALL_AUDIENCES = 1,
        OVER_12 = 2,
        MATURE_AUDIENCES =3 
    };
};


/*****************************************************************************/
/* FRAME POSITION                                                            */
/*****************************************************************************/

struct FramePosition: public Datacratic::TaggedEnum<FramePosition, 0> {
    enum Vals {
        UNSPECIFIED = -1,  ///< Not explicitly specified

        IFRAME = 0,
        TOP_FRAME = 1
    };
};

/*****************************************************************************/
/* SOURCE RELATIONSHIP                                                       */
/*****************************************************************************/

struct SourceRelationship: public Datacratic::TaggedEnum<SourceRelationship> {
    enum Vals {
        UNSPECIFIED = -1,  ///< Not explicitly specified

        INDIRECT = 0,
        DIRECT = 1
    };
};

/*****************************************************************************/
/* EMBEDDABLE                                                                */
/*****************************************************************************/

struct Embeddable: public Datacratic::TaggedEnum<Embeddable> {
    enum Vals {
        UNSPECIFIED = -1,  ///< Not explicitly specified

        NOT_EMBEDDABLE = 0,
        EMBEDDABLE = 1
    };
};

/*****************************************************************************/
/* AUCTION TYPE                                                              */
/*****************************************************************************/

struct AuctionType: public Datacratic::TaggedEnum<AuctionType, 2> {
    enum Vals {
        UNSPECIFIED = -1,  ///< Not explicitly specified

        FIRST_PRICE = 1,
        SECOND_PRICE = 2
    };

    AuctionType(Vals val = UNSPECIFIED)
    {
        this->val = val;
    }
};


/*****************************************************************************/
/* BANNER                                                                    */
/*****************************************************************************/

/** 3.3.3 Banner Object

    The “banner” object must be included directly in the impression object
    if the impression offered for auction is display or rich media, or it
    may be optionally embedded in the video object to describe the companion
    banners available for the linear or non-linear video ad.  The banner 
    object may include a unique identifier; this can be useful if these IDs
    can be leveraged in the VAST response to dictate placement of the
    companion creatives when multiple companion ad opportunities of the same
    size are available on a page.
*/
struct Banner {
    ~Banner();

    ///< NOTE: RTBkit extension: support for multiple formats
    Datacratic::List<int> w;                     ///< Width of ad
    Datacratic::List<int> h;                     ///< Height of ad

    Datacratic::Id id;                           ///< Ad ID
    AdPosition pos;                  ///< Ad position (table 6.5)
    Datacratic::List<BannerAdType> btype;        ///< Blocked creative types (table 6.2)
    Datacratic::List<CreativeAttribute> battr;   ///< Blocked creative attributes (table 6.3)
    Datacratic::List<MimeType> mimes;            ///< Whitelist of content MIME types
    FramePosition topframe;          ///< Is it in the top frame (1) or an iframe (0)?
    Datacratic::List<ExpandableDirection> expdir;///< Expandable ad directions (table 6.11)
    Datacratic::List<ApiFramework> api;          ///< Supported APIs (table 6.4)
    Json::Value ext;                 ///< Extensions go here, new in OpenRTB 2.1
};


/*****************************************************************************/
/* VIDEO                                                                     */
/*****************************************************************************/

/** 3.3.4 Video Object

    The “video” object must be included directly in the impression object if
    the impression offered for auction is an in-stream video ad opportunity.  

    Note that for the video object, many of the fields are non-essential for
    a minimally viable exchange interfaces.  These parameters do not
    necessarily need to be specified to the bidder, if they are always the
    same for all impression, of if the exchange chooses not to supply the 
    additional information to the bidder.
*/
struct Video {
    ~Video();
    Datacratic::List<MimeType> mimes;       ///< Content MIME types supported
    VideoLinearity linearity;   ///< Whether it's linear or not (table 6.6)
<<<<<<< HEAD
    Datacratic::TaggedInt minduration;      ///< Minimum ad duration in seconds
    Datacratic::TaggedInt maxduration;      ///< Maximum ad duration in seconds
    Datacratic::List<VideoBidResponseProtocol> protocol;  ///< Bid response protocols (table 6.7)
    Datacratic::TaggedInt w;                ///< Width of player in pixels
    Datacratic::TaggedInt h;                ///< Height of player in pixels
=======
    TaggedInt minduration;      ///< Minimum ad duration in seconds
    TaggedInt maxduration;      ///< Maximum ad duration in seconds
    VideoBidResponseProtocol protocol;  ///< Bid response protocols (table 6.7)
    TaggedInt w;                ///< Width of player in pixels
    TaggedInt h;                ///< Height of player in pixels
>>>>>>> 985702dc
    ///< Starting delay in seconds for placement (table 6.9)
    Datacratic::TaggedIntDef<VideoStartDelay::UNSPECIFIED> startdelay;
    Datacratic::TaggedIntDef<1> sequence;   ///< Which ad number in the bid request
    Datacratic::List<CreativeAttribute> battr; ///< Which creative attributes are blocked
    Datacratic::TaggedIntDef<0> maxextended;///< Max extended video ad duration
    Datacratic::TaggedInt minbitrate;       ///< Minimum bitrate for ad in kbps
    Datacratic::TaggedInt maxbitrate;       ///< Maximum bitrate for ad in kbps
    Datacratic::TaggedBoolDef<1> boxingallowed;           ///< Is letterboxing allowed
    Datacratic::List<VideoPlaybackMethod> playbackmethod; ///< Available playback methods
    Datacratic::List<ContentDeliveryMethod> delivery;     ///< Available delivery methods
    AdPosition pos;             ///< Ad position (table 6.5)
    std::vector<Banner> companionad; ///< List of companion banners available
    Datacratic::List<ApiFramework> api;     ///< List of supported API frameworks (table 6.4)
    Datacratic::List<VastCompanionType> companiontype;    ///< VAST Companion Types (table 6.17)
    Json::Value ext;            ///< Extensions go here, new in OpenRTB 2.1
};


/*****************************************************************************/
/* PRODUCER / PUBLISHER                                                      */
/*****************************************************************************/

/** 3.3.8 Publisher Object

    The publisher object itself and all of its parameters are optional, so
    default values are not provided.  If an optional parameter is not
    specified, it should be considered unknown.
*/

struct Publisher {
    ~Publisher();
    Datacratic::Id id;                       ///< Unique ID representing the publisher
    Datacratic::UnicodeString name;             ///< Publisher name
    Datacratic::List<ContentCategory> cat; ///< Content categories     
    Datacratic::UnicodeString domain;               ///< Domain name of publisher
    Json::Value ext;             ///< Extensions go here, new in OpenRTB 2.1
};

/** 3.3.9 Producer Object

    The producer is useful when content where the ad is shown is syndicated,
    and may appear on a completely different publisher.  The producer object
    itself and all of its parameters are optional, so default values are not
    provided.  If an optional parameter is not specified, it should be 
    considered unknown.   This object is optional, but useful if the content
    producer is different from the site publisher.    
*/

typedef Publisher Producer;  /// They are the same...

    
/*****************************************************************************/
/* IMPRESSION                                                                */
/*****************************************************************************/

/** 3.3.2 Impression Object 

    The “imp” object describes the ad position or impression being auctioned.
    A single bid request can include multiple “imp” objects, a use case for
    which might be an exchange that supports selling all ad positions on a
    given page as a bundle.  Each “imp” object has a required ID so that 
    bids can reference them individually.  An exchange can also conduct
    private auctions by restricting involvement to specific subsets of seats
    within bidders.
*/
struct Impression {
    ~Impression();
    Datacratic::Id id;                             ///< Impression ID within BR
    Datacratic::Optional<Banner> banner;           ///< If it's a banner ad
    Datacratic::Optional<Video> video;             ///< If it's a video ad
    Datacratic::UnicodeString displaymanager;          ///< What renders the ad
    Datacratic::UnicodeString displaymanagerver;        ///< What version of that thing
    Datacratic::TaggedBoolDef<0> instl;            ///< Is it interstitial
    Datacratic::UnicodeString tagid;                   ///< ad tag ID for auction
    Datacratic::TaggedDoubleDef<0> bidfloor;        ///< CPM bid floor
    std::string bidfloorcur;                ///< Bid floor currency
    Datacratic::List<std::string> iframebuster;         ///< Supported iframe busters (for expandable/video ads)
    Datacratic::Optional<OpenRTB::PMP> pmp;        ///< Containing any Deals eligible for the impression object
    Json::Value ext;                   ///< Extended impression attributes
};


/*****************************************************************************/
/* CONTENT                                                                   */
/*****************************************************************************/

/** 3.3.7 Content Object

    The content object itself and all of its parameters are optional, so
    default values are not provided. If an optional parameter is not specified,
    it should be considered unknown.

    This object describes the content in which the impression will appear
    (may be syndicated or nonsyndicated content).  This object may be useful
    in the situation where syndicated content contains impressions and 
    does not necessarily match the publisher’s general content.  The exchange
    might or might not have knowledge of the page where the content is
    running, as a result of the syndication method.  (For example, video
    impressions embedded in an iframe on an unknown web property 
    or device.)
*/

struct Content {
    ~Content();
    Datacratic::Id id;                   ///< Unique ID identifying the content
    Datacratic::TaggedInt episode;       ///< Episode number of a series
    Datacratic::UnicodeString title;        ///< Content title
    Datacratic::UnicodeString series;       ///< Content series
    Datacratic::UnicodeString season;       ///< Content season
    Datacratic::Url url;                 ///< Original content URL
    Datacratic::List<ContentCategory> cat; ///< IAB content category (table 6.1)
    VideoQuality videoquality; ///< Video quality (table 6.14)
    Datacratic::CSList keywords;         ///< Content keywords
    Datacratic::UnicodeString contentrating;    ///< Content rating (eg Mature)
    Datacratic::UnicodeString userrating;       ///< Content user rating (eg 3 stars)
    Datacratic::UnicodeString context;          ///< Content context (table 6.13)
    Datacratic::TaggedBool livestream;   ///< Is this being live streamed?
    SourceRelationship sourcerelationship;  ///< 1 = direct, 0 = indirect
    Datacratic::Optional<Producer> producer;  ///< Content producer
    Datacratic::TaggedInt len;           ///< Length of content in seconds
    MediaRating qagmediarating;///< Media rating per QAG guidelines (table 6.18).
    Embeddable embeddable;   ///< 1 if embeddable, 0 otherwise
    std::string language;     ///< Content language.  ISO 639-1 (alpha-2).
    Json::Value ext;         ///< Extensions go here, new in OpenRTB 2.1
};


/*****************************************************************************/
/* CONTEXT                                                                   */
/*****************************************************************************/

/** Common information between a Site and App. */

struct Context {
    ~Context();
    Datacratic::Id id;        ///< Site ID on the exchange
    Datacratic::UnicodeString name;  ///< Site name
    Datacratic::UnicodeString domain;///< Site or app domain
    Datacratic::List<ContentCategory> cat;        ///< IAB content categories for site/app
    Datacratic::List<ContentCategory> sectioncat; ///< IAB content categories for subsection
    Datacratic::List<ContentCategory> pagecat;    ///< IAB content categories for page/view
    Datacratic::TaggedBool privacypolicy;           ///< Has a privacy policy
    Datacratic::Optional<Publisher> publisher;    ///< Publisher of the site or app
    Datacratic::Optional<Content> content;        ///< Content of the site or app
    Datacratic::CSList keywords;                    ///< Keywords describing app
    Json::Value ext;
};


/*****************************************************************************/
/* SITE                                                                      */
/*****************************************************************************/

/** 3.3.5 Site Object

    A site object should be included if the ad supported content is part of
    a website (as opposed to an application).  A bid request must not contain
    both a site object and an app object.

    The site object itself and all of its parameters are optional, so default
    values are not provided. If an optional parameter is not specified, it
    should be considered unknown.  At a minimum, it’s useful to provide a
    page URL or a site ID, but this is not strictly required.
*/

struct SiteInfo {
    Datacratic::Url page;          ///< URL of the page to be shown
    Datacratic::Url ref;           ///< Referrer URL that got user to page
    Datacratic::UnicodeString search; ///< Search string that got user to page
};

struct Site: public Context, public SiteInfo {
};


/*****************************************************************************/
/* APP                                                                       */
/*****************************************************************************/

/** 3.3.6 App Object

    An “app” object should be included if the ad supported content is part of
    a mobile application (as opposed to a mobile website).  A bid request
    must not contain both an “app” object and a “site” object.
    
    The app object itself and all of its parameters are optional, so default
    values are not provided. If an optional parameter is not specified, it
    should be considered unknown. .  At a minimum, it’s useful to provide an
    App ID or bundle, but this is not strictly required.
*/
struct AppInfo {
    std::string ver;             ///< Application version
    Datacratic::UnicodeString bundle;      ///< Application bundle name (unique across multiple exchanges)
    Datacratic::TaggedBool paid;        ///< Is a paid version of the app
    Datacratic::Url storeurl;           ///< For QAG 1.5 compliance, new in OpenRTB 2.1
};

struct App: public Context, public AppInfo {
};


/*****************************************************************************/
/* GEO                                                                       */
/*****************************************************************************/

/** 3.3.11 Geo Object

    The geo object itself and all of its parameters are optional, so default
    values are not provided. If an optional parameter is not specified, it
    should be considered unknown.

    Note that the Geo Object may appear in one or both the Device Object and
    the User Object.  This is intentional, since the information may be
    derived from either a device-oriented source (such as IP geo lookup), or
    by user registration information (for example provided to a publisher
    through a user registration). If the information is in conflict, it’s up
    to the bidder to determine which information to use.
*/

struct Geo {
    ~Geo();
    Datacratic::TaggedFloat lat;        ///< Latitude of user (-90 to 90; South negative)
    Datacratic::TaggedFloat lon;        ///< Longtitude (-180 to 180; west is negative)
    std::string country;         ///< Country code (ISO 3166-1 Alpha-3)
    std::string region;          ///< Region code (ISO 3166-2)
    std::string regionfips104;   ///< Region using FIPS 10-4
    std::string metro;           ///< Metropolitan region (Google Metro code)
    Datacratic::UnicodeString city;        ///< City name (UN Code for Trade and Transport Loc)
    Datacratic::UnicodeString zip;             ///< Zip or postal code
    LocationType type;      ///< Source of Geo data (table 6.15)
    Json::Value ext;        ///< Extensions go here, new in OpenRTB 2.1

    /// Datacratic extensions
    std::string dma;             ///< Direct Marketing Association code
    /// Rubicon extensions
    Datacratic::TaggedBool latlonconsent;  ///< Has user given consent for lat/lon use?
};


/*****************************************************************************/
/* DEVICE                                                                    */
/*****************************************************************************/

/** 3.3.10 Device Object

    The “device” object provides information pertaining to the device
    including its hardware, platform, location, and carrier.

    This device can refer to a mobile handset, a desktop computer, set
    top box or other digital device.

    The device object itself and all of its parameters are optional,
    so default values are not provided.

    If an optional parameter is not specified, it should be considered
    unknown.

    In general, the most essential fields are either the IP address
    (to enable geo-lookup for the bidder), or providing geo information
    directly in the geo object.
*/

struct Device {
    ~Device();
    Datacratic::TaggedBool dnt;        ///< If 1 then do not track is on
    Datacratic::UnicodeString ua;         ///< User agent of device
    std::string ip;             ///< IP address of device
    Datacratic::Optional<Geo> geo;     ///< Geolocation of device
    std::string didsha1;        ///< Device ID: SHA1
    std::string didmd5;         ///< Device ID: MD5
    std::string dpidsha1;       ///< Device Platform ID: SHA1
    std::string dpidmd5;        ///< Device Platform ID: MD5
    std::string ipv6;           ///< IPv6 address
    Datacratic::UnicodeString carrier;    ///< Carrier or ISP (derived from IP address)
    Datacratic::UnicodeString language;   ///< Browser language.  ISO 639-1 (alpha-2).
    Datacratic::UnicodeString make;       ///< Device make
    Datacratic::UnicodeString model;      ///< Device model
    Datacratic::UnicodeString os;         ///< Device OS
    Datacratic::UnicodeString osv;         ///< Device OS version
    Datacratic::TaggedBool js;         ///< Javascript is supported? 1 or 0
    ConnectionType connectiontype;    ///< Connection type (table 6.10)
    DeviceType devicetype; ///< Device type (table 6.16)
    std::string flashver;       ///< Flash version on device
    Json::Value ext;       ///< Extensions go here
};


/*****************************************************************************/
/* SEGMENT                                                                   */
/*****************************************************************************/

/** 3.3.14 Segment Object

    The data and segment objects together allow data about the user to be
    passed to bidders in the bid request.  Segment objects convey specific
    units of information from the provider identified in the parent data
    object.

    The segment object itself and all of its parameters are optional, so
    default values are not provided; if an optional parameter is not
    specified, it should be considered unknown.
*/
struct Segment {
    Datacratic::Id id;                         ///< Segment ID
    Datacratic::UnicodeString name;                   ///< Segment name
    Datacratic::UnicodeString value;                  ///< Segment value
    Json::Value ext;               ///< Extensions go here, new in OpenRTB 2.1

    /// Datacratic Extensions
    Datacratic::TaggedDouble segmentusecost;    ///< Cost of using segment in CPM
};


/*****************************************************************************/
/* DATA                                                                      */
/*****************************************************************************/

/** 3.3.13 Data Object

    The data and segment objects together allow data about the user to be
    passed to bidders in the bid request.  This data may be from multiple
    sources (e.g., the exchange itself, third party providers) as specified
    by the data object ID field.  A bid request can mix data objects from 
    multiple providers.

    The data object itself and all of its parameters are optional, so
    default values are not provided.  If an optional parameter is not
    specified, it should be considered unknown.
*/
struct Data {
    Datacratic::Id id;                           ///< Exchange specific data prov ID
    Datacratic::UnicodeString name;                  ///< Data provider name
    std::vector<Segment> segment;         ///< Segment of data
    Json::Value ext;                 ///< Extensions go here, new in OpenRTB 2.1

    /// Datacratic Extensions
    std::string usecostcurrency;          ///< Currency of use cost
    Datacratic::TaggedDouble datausecost;         ///< Cost of using the data (CPM)
};


/*****************************************************************************/
/* USER                                                                      */
/*****************************************************************************/

/** 3.3.12 User Object

    The “user” object contains information known or derived about the
    human user of the device.  Note that the user ID is an exchange
    artifact (refer to the “device” object for hardware or platform
    derived IDs) and may be subject to rotation policies. However, this
    user ID must be stable long enough to serve reasonably as the basis
    for frequency capping.

    The user object itself and all of its parameters are optional, so
    default values are not provided.  If an optional parameter is not
    specified, it should be considered unknown.
    
    If device ID is used as a proxy for unique user ID, use the device
    object.
*/
struct User {
    ~User();
    Datacratic::Id id;                     ///< Exchange-specific user ID
    Datacratic::Id buyeruid;               ///< Exchange seat-specific user ID
    Datacratic::TaggedInt yob;             ///< Year of birth
    std::string gender;             ///< Gender: Male, Female, Other
    Datacratic::CSList keywords;           ///< List of keywords of consumer intent
    Datacratic::UnicodeString customdata;         ///< Custom data from exchange
    Geo geo;                   ///< Geolocation of user at registration
    std::vector<Data> data;         ///< User data segments
    Json::Value ext;           ///< Extensions go here, new in OpenRTB 2.1

    /// Rubicon extensions
    Datacratic::TaggedInt tz;              ///< User time zone in seconds after GMT
    Datacratic::TaggedInt sessiondepth;    ///< User session depth
};


/*****************************************************************************/
/* BID REQUEST                                                               */
/*****************************************************************************/


/** 3.3.1 Bid Request Object

    The top-level bid request object contains a globally unique bid request
    or auction ID. This “id” attribute is required as is at least one “imp”
    (i.e., impression) object. Other attributes are optional since an exchange
    may establish default values.

    RTB transactions are initiated when an exchange or other supply source
    sends a bid request to a bidder. The bid request consists of a bid request
    object, at least one impression object, and may optionally include
    additional objects providing impression context.
*/

struct BidRequest {
    ~BidRequest();
    Datacratic::Id id;                             ///< Bid request ID

    std::vector<Impression> imp;            ///< List of impressions
    //unique_ptr<Context> context;     // TODO: factor out of site and app
    Datacratic::Optional<Site> site;
    Datacratic::Optional<App> app;
    Datacratic::Optional<Device> device;
    Datacratic::Optional<User> user;

    AuctionType at;                    ///< Auction type (1=first/2=second party)
    Datacratic::TaggedInt tmax;                    ///< Max time avail in ms
    std::vector<std::string> wseat;              ///< Allowed buyer seats
    Datacratic::TaggedBool allimps;                ///< All impressions in BR (for road-blocking)
    std::vector<std::string> cur;                ///< Allowable currencies
    Datacratic::List<ContentCategory> bcat;        ///< Blocked advertiser categories (table 6.1)
    std::vector<Datacratic::UnicodeString> badv;           ///< Blocked advertiser domains
    Json::Value ext;                   ///< Protocol extensions
    Json::Value unparseable;           ///< Unparseable fields get put here
};


/*****************************************************************************/
/* BID                                                                       */
/*****************************************************************************/

/** 4.3.3 Bid Object

    For each bid, the “nurl” attribute contains the win notice URL.  If the
    bidder wins the impression, the exchange calls this notice URL a) to
    inform the bidder of the win and b) to convey certain information using
    substitution macros (see Section 4.6 Substitution Macros).

    The “adomain” attribute can be used to check advertiser block list
    compliance. The “iurl” attribute can provide a link to an image that
    is representative of the campaign’s content (irrespective of whether
    the campaign may have multiple creatives). This enables human review for
    spotting inappropriate content. The “cid” attribute can be used to block
    ads that were previously identified as inappropriate; essentially a safety
    net beyond the block lists. The “crid” attribute can be helpful in
    reporting creative issues back to bidders. Finally, the “attr” array 
    indicates the creative attributes that describe the ad to be served.

    BEST PRACTICE: Substitution macros may allow a bidder to use a static
    notice URL for all of its bids. Thus, exchanges should offer the option
    of a default notice URL that can be preconfigured per bidder to reduce
    redundant data transfer.
*/

struct Bid {
    Datacratic::Id id;                        ///< Bidder's bid ID to identify bid
    Datacratic::Id impid;                     ///< ID of the impression we're bidding on
    Datacratic::TaggedDouble price;           ///< Price to bid
    Datacratic::Id adid;                      ///< Id of ad to be served if won
    Datacratic::UnicodeString nurl;                  ///< Win notice/ad markup URL
    Datacratic::UnicodeString adm;                   ///< Ad markup
    std::vector<std::string> adomain;       ///< Advertiser domains
    Datacratic::UnicodeString iurl;                  ///< Image URL for content checking
    Datacratic::Id cid;                       ///< Campaign ID
    Datacratic::Id crid;                      ///< Creative ID
    Datacratic::List<CreativeAttribute> attr; ///< Creative attributes
    Json::Value ext;              ///< Extended bid fields
};


/*****************************************************************************/
/* SEAT BID                                                                  */
/*****************************************************************************/

/** 4.3.2 Seat Bid Object

    A bid response can contain multiple “seatbid” objects, each on behalf of
    a different bidder seat.   Since a bid request can include multiple
    impressions, each “seatbid” object can contain multiple bids each
    pertaining to a different impression on behalf of a seat. Thus, each
    “bid” object must include the impression ID to which it pertains as well
    as the bid price. The “group” attribute can be used to specify if a seat
    is willing to accept any impressions that it can win (default) or if it is 
    only interested in winning any if it can win them all (i.e., all or
    nothing).
*/

struct SeatBid {
    std::vector<Bid> bid;              ///< Array of bid objects  (relating to imps)
    Datacratic::Id seat;                      ///< Seat on behalf of whom the bid is made
    Datacratic::TaggedInt group;              ///< If true, imps must be won as a group
    Json::Value ext;              ///< Extension fields
};


/*****************************************************************************/
/* BID RESPONSE                                                              */
/*****************************************************************************/

/** 4.3.1 Bid Response Object

    The top-level bid response object is defined below. The “id” attribute
    is a reflection of the bid request ID for logging purposes. Similarly,
    “bidid” is an optional response tracking ID for bidders. If specified,
    it can be included in the subsequent win notice call if the bidder wins.
    At least one “seatbid” object is required, which contains a bid on at
    least one impression. Other attributes are optional since an exchange
    may establish default values.

    No-Bids on all impressions should be indicated as a HTTP 204 response.
    For no-bids on specific impressions, the bidder should omit these from
    the bid response.
*/

struct BidResponse {
    Datacratic::Id id;
    std::vector<SeatBid> seatbid;
    Datacratic::Id bidid;
    std::string cur;
    Datacratic::UnicodeString customData;
    Json::Value ext;
};

} // namespace OpenRTB


/******************************************************************************/
/* HASH                                                                       */
/******************************************************************************/

namespace std {

template<>
struct hash<OpenRTB::AdPosition>
{
    size_t operator() (OpenRTB::AdPosition obj) const
    {
        return std::hash<int>()(static_cast<int>(obj.val));
    }
};

} // namespace std<|MERGE_RESOLUTION|>--- conflicted
+++ resolved
@@ -631,19 +631,11 @@
     ~Video();
     Datacratic::List<MimeType> mimes;       ///< Content MIME types supported
     VideoLinearity linearity;   ///< Whether it's linear or not (table 6.6)
-<<<<<<< HEAD
     Datacratic::TaggedInt minduration;      ///< Minimum ad duration in seconds
     Datacratic::TaggedInt maxduration;      ///< Maximum ad duration in seconds
-    Datacratic::List<VideoBidResponseProtocol> protocol;  ///< Bid response protocols (table 6.7)
+    Datacratic::VideoBidResponseProtocol protocol;  ///< Bid response protocols (table 6.7)
     Datacratic::TaggedInt w;                ///< Width of player in pixels
     Datacratic::TaggedInt h;                ///< Height of player in pixels
-=======
-    TaggedInt minduration;      ///< Minimum ad duration in seconds
-    TaggedInt maxduration;      ///< Maximum ad duration in seconds
-    VideoBidResponseProtocol protocol;  ///< Bid response protocols (table 6.7)
-    TaggedInt w;                ///< Width of player in pixels
-    TaggedInt h;                ///< Height of player in pixels
->>>>>>> 985702dc
     ///< Starting delay in seconds for placement (table 6.9)
     Datacratic::TaggedIntDef<VideoStartDelay::UNSPECIFIED> startdelay;
     Datacratic::TaggedIntDef<1> sequence;   ///< Which ad number in the bid request
