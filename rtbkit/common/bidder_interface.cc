--- conflicted
+++ resolved
@@ -34,35 +34,10 @@
 {
 }
 
-<<<<<<< HEAD
-void BidderInterface::start() {
-    loop.start();
+void BidderInterface::shutdown()
+{
 }
 
-void BidderInterface::shutdown() {
-    loop.shutdown();
-};
-
-void BidderInterface::handlePostAuctionMessage(std::vector<std::string> const & items) {
-    std::string key = "messages." + items[1];
-    recordHit(key);
-
-    auto event = std::make_shared<PostAuctionEvent>(
-                    ML::DB::reconstituteFromString<PostAuctionEvent>(items.at(2)));
-    if(items[1] != event->label) {
-        key += "." + event->label;
-        recordHit(key);
-    }
-    else {
-        event->label = items[1];
-    }
-
-    events.push(event);
-}
-
-
-=======
->>>>>>> d4bed03e
 namespace {
     typedef std::lock_guard<ML::Spinlock> Guard;
     static ML::Spinlock lock;
