--- conflicted
+++ resolved
@@ -1,4 +1,4 @@
-/* bidding_interface.h
+/* bidding_interface.h                                             -*- C++ -*-
    Eric Robert, 2 April 2014
    Copyright (c) 2011 Datacratic.  All rights reserved.
 */
@@ -26,6 +26,8 @@
                     std::string const & name = "bidder");
 
     void init(AgentBridge * value, Router * r = nullptr);
+    void shutdown();
+
     virtual void start();
 
     virtual
@@ -92,14 +94,6 @@
 
     static void registerFactory(std::string const & name, Factory factory);
 
-protected:
-<<<<<<< HEAD
-    void shutdown();
-
-    void handlePostAuctionMessage(std::vector<std::string> const & items);
-=======
->>>>>>> d4bed03e
-
     Router * router;
     AgentBridge * bridge;
 };
